/* This file is part of the Spring engine (GPL v2 or later), see LICENSE.html */

#ifndef _SSKIRMISHAICALLBACKIMPL_H
#define	_SSKIRMISHAICALLBACKIMPL_H

// Doc-comments for the functions in this header can be found in this file:
// rts/ExternalAI/Interface/SSkirmishAICallback.h

#include "System/exportdefines.h"

#if	defined(__cplusplus)
extern "C" {
#endif

EXPORT(int              ) skirmishAiCallback_Engine_handleCommand(int skirmishAIId, int toId, int commandId, int commandTopic, void* commandData);

EXPORT(const char*      ) skirmishAiCallback_Engine_Version_getMajor(int skirmishAIId);

EXPORT(const char*      ) skirmishAiCallback_Engine_Version_getMinor(int skirmishAIId);

EXPORT(const char*      ) skirmishAiCallback_Engine_Version_getPatchset(int skirmishAIId);

EXPORT(const char*      ) skirmishAiCallback_Engine_Version_getAdditional(int skirmishAIId);

EXPORT(const char*      ) skirmishAiCallback_Engine_Version_getBuildTime(int skirmishAIId);

EXPORT(const char*      ) skirmishAiCallback_Engine_Version_getNormal(int skirmishAIId);

EXPORT(const char*      ) skirmishAiCallback_Engine_Version_getFull(int skirmishAIId);


EXPORT(int              ) skirmishAiCallback_Teams_getSize(int skirmishAIId);

EXPORT(int              ) skirmishAiCallback_SkirmishAIs_getSize(int skirmishAIId);

EXPORT(int              ) skirmishAiCallback_SkirmishAIs_getMax(int skirmishAIId);

EXPORT(int              ) skirmishAiCallback_SkirmishAI_getTeamId(int skirmishAIId);

EXPORT(int              ) skirmishAiCallback_SkirmishAI_Info_getSize(int skirmishAIId);

EXPORT(const char*      ) skirmishAiCallback_SkirmishAI_Info_getKey(int skirmishAIId, int infoIndex);

EXPORT(const char*      ) skirmishAiCallback_SkirmishAI_Info_getValue(int skirmishAIId, int infoIndex);

EXPORT(const char*      ) skirmishAiCallback_SkirmishAI_Info_getDescription(int skirmishAIId, int infoIndex);

EXPORT(const char*      ) skirmishAiCallback_SkirmishAI_Info_getValueByKey(int skirmishAIId, const char* const key);

EXPORT(int              ) skirmishAiCallback_SkirmishAI_OptionValues_getSize(int skirmishAIId);

EXPORT(const char*      ) skirmishAiCallback_SkirmishAI_OptionValues_getKey(int skirmishAIId, int optionIndex);

EXPORT(const char*      ) skirmishAiCallback_SkirmishAI_OptionValues_getValue(int skirmishAIId, int optionIndex);

EXPORT(const char*      ) skirmishAiCallback_SkirmishAI_OptionValues_getValueByKey(int skirmishAIId, const char* const key);

EXPORT(void             ) skirmishAiCallback_Log_log(int skirmishAIId, const char* const msg);

EXPORT(void             ) skirmishAiCallback_Log_exception(int skirmishAIId, const char* const msg, int severety, bool die);

EXPORT(char             ) skirmishAiCallback_DataDirs_getPathSeparator(int UNUSED_skirmishAIId);

EXPORT(int              ) skirmishAiCallback_DataDirs_Roots_getSize(int UNUSED_skirmishAIId);

EXPORT(bool             ) skirmishAiCallback_DataDirs_Roots_getDir(int UNUSED_skirmishAIId, char* path, int path_sizeMax, int dirIndex);

EXPORT(bool             ) skirmishAiCallback_DataDirs_Roots_locatePath(int UNUSED_skirmishAIId, char* path, int path_sizeMax, const char* const relPath, bool writeable, bool create, bool dir);

EXPORT(char*            ) skirmishAiCallback_DataDirs_Roots_allocatePath(int UNUSED_skirmishAIId, const char* const relPath, bool writeable, bool create, bool dir);

EXPORT(const char*      ) skirmishAiCallback_DataDirs_getConfigDir(int skirmishAIId);

EXPORT(bool             ) skirmishAiCallback_DataDirs_locatePath(int skirmishAIId, char* path, int path_sizeMax, const char* const relPath, bool writeable, bool create, bool dir, bool common);

EXPORT(char*            ) skirmishAiCallback_DataDirs_allocatePath(int skirmishAIId, const char* const relPath, bool writeable, bool create, bool dir, bool common);

EXPORT(const char*      ) skirmishAiCallback_DataDirs_getWriteableDir(int skirmishAIId);

// BEGINN misc callback functions
EXPORT(int              ) skirmishAiCallback_Game_getCurrentFrame(int skirmishAIId);

EXPORT(int              ) skirmishAiCallback_Game_getAiInterfaceVersion(int skirmishAIId);

EXPORT(int              ) skirmishAiCallback_Game_getMyTeam(int skirmishAIId);

EXPORT(int              ) skirmishAiCallback_Game_getMyAllyTeam(int skirmishAIId);

EXPORT(int              ) skirmishAiCallback_Game_getPlayerTeam(int skirmishAIId, int playerId);

EXPORT(const char*      ) skirmishAiCallback_Game_getTeamSide(int skirmishAIId, int otherTeamId);

EXPORT(int              ) skirmishAiCallback_Game_getTeamAllyTeam(int skirmishAIId, int otherTeamId);

EXPORT(bool             ) skirmishAiCallback_Game_isAllied(int skirmishAIId, int firstAllyTeamId, int secondAllyTeamId);

EXPORT(bool             ) skirmishAiCallback_Game_isExceptionHandlingEnabled(int skirmishAIId);

EXPORT(bool             ) skirmishAiCallback_Game_isDebugModeEnabled(int skirmishAIId);

EXPORT(int              ) skirmishAiCallback_Game_getMode(int skirmishAIId);

EXPORT(bool             ) skirmishAiCallback_Game_isPaused(int skirmishAIId);

EXPORT(float            ) skirmishAiCallback_Game_getSpeedFactor(int skirmishAIId);

EXPORT(const char*      ) skirmishAiCallback_Game_getSetupScript(int skirmishAIId);

// END misc callback functions


// BEGINN Visualization related callback functions
EXPORT(float            ) skirmishAiCallback_Gui_getViewRange(int skirmishAIId);

EXPORT(float            ) skirmishAiCallback_Gui_getScreenX(int skirmishAIId);

EXPORT(float            ) skirmishAiCallback_Gui_getScreenY(int skirmishAIId);

EXPORT(void             ) skirmishAiCallback_Gui_Camera_getDirection(int skirmishAIId, float* return_posF3_out);

EXPORT(void             ) skirmishAiCallback_Gui_Camera_getPosition(int skirmishAIId, float* return_posF3_out);

// END Visualization related callback functions


// BEGINN OBJECT Cheats
EXPORT(bool             ) skirmishAiCallback_Cheats_isEnabled(int skirmishAIId);

EXPORT(bool             ) skirmishAiCallback_Cheats_setEnabled(int skirmishAIId, bool enable);

EXPORT(bool             ) skirmishAiCallback_Cheats_setEventsEnabled(int skirmishAIId, bool enabled);

EXPORT(bool             ) skirmishAiCallback_Cheats_isOnlyPassive(int skirmishAIId);

// END OBJECT Cheats


// BEGINN OBJECT Resource
EXPORT(int              ) skirmishAiCallback_getResources(int skirmishAIId);

EXPORT(int              ) skirmishAiCallback_getResourceByName(int skirmishAIId, const char* resourceName);

EXPORT(const char*      ) skirmishAiCallback_Resource_getName(int skirmishAIId, int resourceId);

EXPORT(float            ) skirmishAiCallback_Resource_getOptimum(int skirmishAIId, int resourceId);

EXPORT(float            ) skirmishAiCallback_Economy_getCurrent(int skirmishAIId, int resourceId);

EXPORT(float            ) skirmishAiCallback_Economy_getIncome(int skirmishAIId, int resourceId);

EXPORT(float            ) skirmishAiCallback_Economy_getUsage(int skirmishAIId, int resourceId);

EXPORT(float            ) skirmishAiCallback_Economy_getStorage(int skirmishAIId, int resourceId);

// END OBJECT Resource


// BEGINN OBJECT File
EXPORT(int              ) skirmishAiCallback_File_getSize(int skirmishAIId, const char* fileName);

EXPORT(bool             ) skirmishAiCallback_File_getContent(int skirmishAIId, const char* fileName, void* buffer, int bufferLen);

// EXPORT(bool             ) skirmishAiCallback_File_locateForReading(int skirmishAIId, char* fileName, int fileName_sizeMax);

// EXPORT(bool             ) skirmishAiCallback_File_locateForWriting(int skirmishAIId, char* fileName, int fileName_sizeMax);

// END OBJECT File


// BEGINN OBJECT UnitDef
EXPORT(int              ) skirmishAiCallback_getUnitDefs(int skirmishAIId, int* unitDefIds, int unitDefIds_sizeMax);

EXPORT(int              ) skirmishAiCallback_getUnitDefByName(int skirmishAIId, const char* unitName);

//int) skirmishAiCallback_UnitDef_getId(int skirmishAIId, int unitDefId);

EXPORT(float            ) skirmishAiCallback_UnitDef_getHeight(int skirmishAIId, int unitDefId);

EXPORT(float            ) skirmishAiCallback_UnitDef_getRadius(int skirmishAIId, int unitDefId);

EXPORT(bool             ) skirmishAiCallback_UnitDef_isValid(int skirmishAIId, int unitDefId);

EXPORT(const char*      ) skirmishAiCallback_UnitDef_getName(int skirmishAIId, int unitDefId);

EXPORT(const char*      ) skirmishAiCallback_UnitDef_getHumanName(int skirmishAIId, int unitDefId);

EXPORT(const char*      ) skirmishAiCallback_UnitDef_getFileName(int skirmishAIId, int unitDefId);

EXPORT(int              ) skirmishAiCallback_UnitDef_getAiHint(int skirmishAIId, int unitDefId);

EXPORT(int              ) skirmishAiCallback_UnitDef_getCobId(int skirmishAIId, int unitDefId);

EXPORT(int              ) skirmishAiCallback_UnitDef_getTechLevel(int skirmishAIId, int unitDefId);

EXPORT(const char*      ) skirmishAiCallback_UnitDef_getGaia(int skirmishAIId, int unitDefId);

EXPORT(float            ) skirmishAiCallback_UnitDef_getUpkeep(int skirmishAIId, int unitDefId, int resourceId);

EXPORT(float            ) skirmishAiCallback_UnitDef_getResourceMake(int skirmishAIId, int unitDefId, int resourceId);

EXPORT(float            ) skirmishAiCallback_UnitDef_getMakesResource(int skirmishAIId, int unitDefId, int resourceId);

EXPORT(float            ) skirmishAiCallback_UnitDef_getCost(int skirmishAIId, int unitDefId, int resourceId);

EXPORT(float            ) skirmishAiCallback_UnitDef_getExtractsResource(int skirmishAIId, int unitDefId, int resourceId);

EXPORT(float            ) skirmishAiCallback_UnitDef_getResourceExtractorRange(int skirmishAIId, int unitDefId, int resourceId);

EXPORT(float            ) skirmishAiCallback_UnitDef_getWindResourceGenerator(int skirmishAIId, int unitDefId, int resourceId);

EXPORT(float            ) skirmishAiCallback_UnitDef_getTidalResourceGenerator(int skirmishAIId, int unitDefId, int resourceId);

EXPORT(float            ) skirmishAiCallback_UnitDef_getStorage(int skirmishAIId, int unitDefId, int resourceId);

EXPORT(bool             ) skirmishAiCallback_UnitDef_isSquareResourceExtractor(int skirmishAIId, int unitDefId, int resourceId);

EXPORT(float            ) skirmishAiCallback_UnitDef_getBuildTime(int skirmishAIId, int unitDefId);

EXPORT(float            ) skirmishAiCallback_UnitDef_getAutoHeal(int skirmishAIId, int unitDefId);

EXPORT(float            ) skirmishAiCallback_UnitDef_getIdleAutoHeal(int skirmishAIId, int unitDefId);

EXPORT(int              ) skirmishAiCallback_UnitDef_getIdleTime(int skirmishAIId, int unitDefId);

EXPORT(float            ) skirmishAiCallback_UnitDef_getPower(int skirmishAIId, int unitDefId);

EXPORT(float            ) skirmishAiCallback_UnitDef_getHealth(int skirmishAIId, int unitDefId);

EXPORT(int              ) skirmishAiCallback_UnitDef_getCategory(int skirmishAIId, int unitDefId);

EXPORT(float            ) skirmishAiCallback_UnitDef_getSpeed(int skirmishAIId, int unitDefId);

EXPORT(float            ) skirmishAiCallback_UnitDef_getTurnRate(int skirmishAIId, int unitDefId);

EXPORT(bool             ) skirmishAiCallback_UnitDef_isTurnInPlace(int skirmishAIId, int unitDefId);

EXPORT(float            ) skirmishAiCallback_UnitDef_getTurnInPlaceDistance(int skirmishAIId, int unitDefId);

EXPORT(float            ) skirmishAiCallback_UnitDef_getTurnInPlaceSpeedLimit(int skirmishAIId, int unitDefId);

//EXPORT(int              ) skirmishAiCallback_UnitDef_getMoveType(int skirmishAIId, int unitDefId);

EXPORT(bool             ) skirmishAiCallback_UnitDef_isUpright(int skirmishAIId, int unitDefId);

EXPORT(bool             ) skirmishAiCallback_UnitDef_isCollide(int skirmishAIId, int unitDefId);

EXPORT(float            ) skirmishAiCallback_UnitDef_getControlRadius(int skirmishAIId, int unitDefId);

EXPORT(float            ) skirmishAiCallback_UnitDef_getLosRadius(int skirmishAIId, int unitDefId);

EXPORT(float            ) skirmishAiCallback_UnitDef_getAirLosRadius(int skirmishAIId, int unitDefId);

EXPORT(float            ) skirmishAiCallback_UnitDef_getLosHeight(int skirmishAIId, int unitDefId);

EXPORT(int              ) skirmishAiCallback_UnitDef_getRadarRadius(int skirmishAIId, int unitDefId);

EXPORT(int              ) skirmishAiCallback_UnitDef_getSonarRadius(int skirmishAIId, int unitDefId);

EXPORT(int              ) skirmishAiCallback_UnitDef_getJammerRadius(int skirmishAIId, int unitDefId);

EXPORT(int              ) skirmishAiCallback_UnitDef_getSonarJamRadius(int skirmishAIId, int unitDefId);

EXPORT(int              ) skirmishAiCallback_UnitDef_getSeismicRadius(int skirmishAIId, int unitDefId);

EXPORT(float            ) skirmishAiCallback_UnitDef_getSeismicSignature(int skirmishAIId, int unitDefId);

EXPORT(bool             ) skirmishAiCallback_UnitDef_isStealth(int skirmishAIId, int unitDefId);

EXPORT(bool             ) skirmishAiCallback_UnitDef_isSonarStealth(int skirmishAIId, int unitDefId);

EXPORT(bool             ) skirmishAiCallback_UnitDef_isBuildRange3D(int skirmishAIId, int unitDefId);

EXPORT(float            ) skirmishAiCallback_UnitDef_getBuildDistance(int skirmishAIId, int unitDefId);

EXPORT(float            ) skirmishAiCallback_UnitDef_getBuildSpeed(int skirmishAIId, int unitDefId);

EXPORT(float            ) skirmishAiCallback_UnitDef_getReclaimSpeed(int skirmishAIId, int unitDefId);

EXPORT(float            ) skirmishAiCallback_UnitDef_getRepairSpeed(int skirmishAIId, int unitDefId);

EXPORT(float            ) skirmishAiCallback_UnitDef_getMaxRepairSpeed(int skirmishAIId, int unitDefId);

EXPORT(float            ) skirmishAiCallback_UnitDef_getResurrectSpeed(int skirmishAIId, int unitDefId);

EXPORT(float            ) skirmishAiCallback_UnitDef_getCaptureSpeed(int skirmishAIId, int unitDefId);

EXPORT(float            ) skirmishAiCallback_UnitDef_getTerraformSpeed(int skirmishAIId, int unitDefId);

EXPORT(float            ) skirmishAiCallback_UnitDef_getMass(int skirmishAIId, int unitDefId);

EXPORT(bool             ) skirmishAiCallback_UnitDef_isPushResistant(int skirmishAIId, int unitDefId);

EXPORT(bool             ) skirmishAiCallback_UnitDef_isStrafeToAttack(int skirmishAIId, int unitDefId);

EXPORT(float            ) skirmishAiCallback_UnitDef_getMinCollisionSpeed(int skirmishAIId, int unitDefId);

EXPORT(float            ) skirmishAiCallback_UnitDef_getSlideTolerance(int skirmishAIId, int unitDefId);

EXPORT(float            ) skirmishAiCallback_UnitDef_getMaxSlope(int skirmishAIId, int unitDefId);

EXPORT(float            ) skirmishAiCallback_UnitDef_getMaxHeightDif(int skirmishAIId, int unitDefId);

EXPORT(float            ) skirmishAiCallback_UnitDef_getMinWaterDepth(int skirmishAIId, int unitDefId);

EXPORT(float            ) skirmishAiCallback_UnitDef_getWaterline(int skirmishAIId, int unitDefId);

EXPORT(float            ) skirmishAiCallback_UnitDef_getMaxWaterDepth(int skirmishAIId, int unitDefId);

EXPORT(float            ) skirmishAiCallback_UnitDef_getArmoredMultiple(int skirmishAIId, int unitDefId);

EXPORT(int              ) skirmishAiCallback_UnitDef_getArmorType(int skirmishAIId, int unitDefId);

EXPORT(int              ) skirmishAiCallback_UnitDef_FlankingBonus_getMode(int skirmishAIId, int unitDefId);

EXPORT(void             ) skirmishAiCallback_UnitDef_FlankingBonus_getDir(int skirmishAIId, int unitDefId, float* return_posF3_out);

EXPORT(float            ) skirmishAiCallback_UnitDef_FlankingBonus_getMax(int skirmishAIId, int unitDefId);

EXPORT(float            ) skirmishAiCallback_UnitDef_FlankingBonus_getMin(int skirmishAIId, int unitDefId);

EXPORT(float            ) skirmishAiCallback_UnitDef_FlankingBonus_getMobilityAdd(int skirmishAIId, int unitDefId);

EXPORT(const char*      ) skirmishAiCallback_UnitDef_CollisionVolume_getType(int skirmishAIId, int unitDefId);

EXPORT(void             ) skirmishAiCallback_UnitDef_CollisionVolume_getScales(int skirmishAIId, int unitDefId, float* return_posF3_out);

EXPORT(void             ) skirmishAiCallback_UnitDef_CollisionVolume_getOffsets(int skirmishAIId, int unitDefId, float* return_posF3_out);

EXPORT(int              ) skirmishAiCallback_UnitDef_CollisionVolume_getTest(int skirmishAIId, int unitDefId);

EXPORT(float            ) skirmishAiCallback_UnitDef_getMaxWeaponRange(int skirmishAIId, int unitDefId);

EXPORT(const char*      ) skirmishAiCallback_UnitDef_getType(int skirmishAIId, int unitDefId);

EXPORT(const char*      ) skirmishAiCallback_UnitDef_getTooltip(int skirmishAIId, int unitDefId);

EXPORT(const char*      ) skirmishAiCallback_UnitDef_getWreckName(int skirmishAIId, int unitDefId);

EXPORT(const char*      ) skirmishAiCallback_UnitDef_getDeathExplosion(int skirmishAIId, int unitDefId);

EXPORT(const char*      ) skirmishAiCallback_UnitDef_getSelfDExplosion(int skirmishAIId, int unitDefId);

EXPORT(const char*      ) skirmishAiCallback_UnitDef_getCategoryString(int skirmishAIId, int unitDefId);

EXPORT(bool             ) skirmishAiCallback_UnitDef_isAbleToSelfD(int skirmishAIId, int unitDefId);

EXPORT(int              ) skirmishAiCallback_UnitDef_getSelfDCountdown(int skirmishAIId, int unitDefId);

EXPORT(bool             ) skirmishAiCallback_UnitDef_isAbleToSubmerge(int skirmishAIId, int unitDefId);

EXPORT(bool             ) skirmishAiCallback_UnitDef_isAbleToFly(int skirmishAIId, int unitDefId);

EXPORT(bool             ) skirmishAiCallback_UnitDef_isAbleToMove(int skirmishAIId, int unitDefId);

EXPORT(bool             ) skirmishAiCallback_UnitDef_isAbleToHover(int skirmishAIId, int unitDefId);

EXPORT(bool             ) skirmishAiCallback_UnitDef_isFloater(int skirmishAIId, int unitDefId);

EXPORT(bool             ) skirmishAiCallback_UnitDef_isBuilder(int skirmishAIId, int unitDefId);

EXPORT(bool             ) skirmishAiCallback_UnitDef_isActivateWhenBuilt(int skirmishAIId, int unitDefId);

EXPORT(bool             ) skirmishAiCallback_UnitDef_isOnOffable(int skirmishAIId, int unitDefId);

EXPORT(bool             ) skirmishAiCallback_UnitDef_isFullHealthFactory(int skirmishAIId, int unitDefId);

EXPORT(bool             ) skirmishAiCallback_UnitDef_isFactoryHeadingTakeoff(int skirmishAIId, int unitDefId);

EXPORT(bool             ) skirmishAiCallback_UnitDef_isReclaimable(int skirmishAIId, int unitDefId);

EXPORT(bool             ) skirmishAiCallback_UnitDef_isCapturable(int skirmishAIId, int unitDefId);

EXPORT(bool             ) skirmishAiCallback_UnitDef_isAbleToRestore(int skirmishAIId, int unitDefId);

EXPORT(bool             ) skirmishAiCallback_UnitDef_isAbleToRepair(int skirmishAIId, int unitDefId);

EXPORT(bool             ) skirmishAiCallback_UnitDef_isAbleToSelfRepair(int skirmishAIId, int unitDefId);

EXPORT(bool             ) skirmishAiCallback_UnitDef_isAbleToReclaim(int skirmishAIId, int unitDefId);

EXPORT(bool             ) skirmishAiCallback_UnitDef_isAbleToAttack(int skirmishAIId, int unitDefId);

EXPORT(bool             ) skirmishAiCallback_UnitDef_isAbleToPatrol(int skirmishAIId, int unitDefId);

EXPORT(bool             ) skirmishAiCallback_UnitDef_isAbleToFight(int skirmishAIId, int unitDefId);

EXPORT(bool             ) skirmishAiCallback_UnitDef_isAbleToGuard(int skirmishAIId, int unitDefId);

EXPORT(bool             ) skirmishAiCallback_UnitDef_isAbleToAssist(int skirmishAIId, int unitDefId);

EXPORT(bool             ) skirmishAiCallback_UnitDef_isAssistable(int skirmishAIId, int unitDefId);

EXPORT(bool             ) skirmishAiCallback_UnitDef_isAbleToRepeat(int skirmishAIId, int unitDefId);

EXPORT(bool             ) skirmishAiCallback_UnitDef_isAbleToFireControl(int skirmishAIId, int unitDefId);

EXPORT(int              ) skirmishAiCallback_UnitDef_getFireState(int skirmishAIId, int unitDefId);

EXPORT(int              ) skirmishAiCallback_UnitDef_getMoveState(int skirmishAIId, int unitDefId);

EXPORT(float            ) skirmishAiCallback_UnitDef_getWingDrag(int skirmishAIId, int unitDefId);

EXPORT(float            ) skirmishAiCallback_UnitDef_getWingAngle(int skirmishAIId, int unitDefId);

EXPORT(float            ) skirmishAiCallback_UnitDef_getDrag(int skirmishAIId, int unitDefId);

EXPORT(float            ) skirmishAiCallback_UnitDef_getFrontToSpeed(int skirmishAIId, int unitDefId);

EXPORT(float            ) skirmishAiCallback_UnitDef_getSpeedToFront(int skirmishAIId, int unitDefId);

EXPORT(float            ) skirmishAiCallback_UnitDef_getMyGravity(int skirmishAIId, int unitDefId);

EXPORT(float            ) skirmishAiCallback_UnitDef_getMaxBank(int skirmishAIId, int unitDefId);

EXPORT(float            ) skirmishAiCallback_UnitDef_getMaxPitch(int skirmishAIId, int unitDefId);

EXPORT(float            ) skirmishAiCallback_UnitDef_getTurnRadius(int skirmishAIId, int unitDefId);

EXPORT(float            ) skirmishAiCallback_UnitDef_getWantedHeight(int skirmishAIId, int unitDefId);

EXPORT(float            ) skirmishAiCallback_UnitDef_getVerticalSpeed(int skirmishAIId, int unitDefId);

EXPORT(bool             ) skirmishAiCallback_UnitDef_isAbleToCrash(int skirmishAIId, int unitDefId);

EXPORT(bool             ) skirmishAiCallback_UnitDef_isHoverAttack(int skirmishAIId, int unitDefId);

EXPORT(bool             ) skirmishAiCallback_UnitDef_isAirStrafe(int skirmishAIId, int unitDefId);

EXPORT(float            ) skirmishAiCallback_UnitDef_getDlHoverFactor(int skirmishAIId, int unitDefId);

EXPORT(float            ) skirmishAiCallback_UnitDef_getMaxAcceleration(int skirmishAIId, int unitDefId);

EXPORT(float            ) skirmishAiCallback_UnitDef_getMaxDeceleration(int skirmishAIId, int unitDefId);

EXPORT(float            ) skirmishAiCallback_UnitDef_getMaxAileron(int skirmishAIId, int unitDefId);

EXPORT(float            ) skirmishAiCallback_UnitDef_getMaxElevator(int skirmishAIId, int unitDefId);

EXPORT(float            ) skirmishAiCallback_UnitDef_getMaxRudder(int skirmishAIId, int unitDefId);

EXPORT(int              ) skirmishAiCallback_UnitDef_getYardMap(int skirmishAIId, int unitDefId, int facing, short* yardMap, int yardMap_sizeMax);

EXPORT(int              ) skirmishAiCallback_UnitDef_getXSize(int skirmishAIId, int unitDefId);

EXPORT(int              ) skirmishAiCallback_UnitDef_getZSize(int skirmishAIId, int unitDefId);

EXPORT(int              ) skirmishAiCallback_UnitDef_getBuildAngle(int skirmishAIId, int unitDefId);

EXPORT(float            ) skirmishAiCallback_UnitDef_getLoadingRadius(int skirmishAIId, int unitDefId);

EXPORT(float            ) skirmishAiCallback_UnitDef_getUnloadSpread(int skirmishAIId, int unitDefId);

EXPORT(int              ) skirmishAiCallback_UnitDef_getTransportCapacity(int skirmishAIId, int unitDefId);

EXPORT(int              ) skirmishAiCallback_UnitDef_getTransportSize(int skirmishAIId, int unitDefId);

EXPORT(int              ) skirmishAiCallback_UnitDef_getMinTransportSize(int skirmishAIId, int unitDefId);

EXPORT(bool             ) skirmishAiCallback_UnitDef_isAirBase(int skirmishAIId, int unitDefId);

EXPORT(bool             ) skirmishAiCallback_UnitDef_isFirePlatform(int skirmishAIId, int unitDefId);

EXPORT(float            ) skirmishAiCallback_UnitDef_getTransportMass(int skirmishAIId, int unitDefId);

EXPORT(float            ) skirmishAiCallback_UnitDef_getMinTransportMass(int skirmishAIId, int unitDefId);

EXPORT(bool             ) skirmishAiCallback_UnitDef_isHoldSteady(int skirmishAIId, int unitDefId);

EXPORT(bool             ) skirmishAiCallback_UnitDef_isReleaseHeld(int skirmishAIId, int unitDefId);

EXPORT(bool             ) skirmishAiCallback_UnitDef_isNotTransportable(int skirmishAIId, int unitDefId);

EXPORT(bool             ) skirmishAiCallback_UnitDef_isTransportByEnemy(int skirmishAIId, int unitDefId);

EXPORT(int              ) skirmishAiCallback_UnitDef_getTransportUnloadMethod(int skirmishAIId, int unitDefId);

EXPORT(float            ) skirmishAiCallback_UnitDef_getFallSpeed(int skirmishAIId, int unitDefId);

EXPORT(float            ) skirmishAiCallback_UnitDef_getUnitFallSpeed(int skirmishAIId, int unitDefId);

EXPORT(bool             ) skirmishAiCallback_UnitDef_isAbleToCloak(int skirmishAIId, int unitDefId);

EXPORT(bool             ) skirmishAiCallback_UnitDef_isStartCloaked(int skirmishAIId, int unitDefId);

EXPORT(float            ) skirmishAiCallback_UnitDef_getCloakCost(int skirmishAIId, int unitDefId);

EXPORT(float            ) skirmishAiCallback_UnitDef_getCloakCostMoving(int skirmishAIId, int unitDefId);

EXPORT(float            ) skirmishAiCallback_UnitDef_getDecloakDistance(int skirmishAIId, int unitDefId);

EXPORT(bool             ) skirmishAiCallback_UnitDef_isDecloakSpherical(int skirmishAIId, int unitDefId);

EXPORT(bool             ) skirmishAiCallback_UnitDef_isDecloakOnFire(int skirmishAIId, int unitDefId);

EXPORT(bool             ) skirmishAiCallback_UnitDef_isAbleToKamikaze(int skirmishAIId, int unitDefId);

EXPORT(float            ) skirmishAiCallback_UnitDef_getKamikazeDist(int skirmishAIId, int unitDefId);

EXPORT(bool             ) skirmishAiCallback_UnitDef_isTargetingFacility(int skirmishAIId, int unitDefId);

EXPORT(bool             ) skirmishAiCallback_UnitDef_isAbleToDGun(int skirmishAIId, int unitDefId);

EXPORT(bool             ) skirmishAiCallback_UnitDef_isNeedGeo(int skirmishAIId, int unitDefId);

EXPORT(bool             ) skirmishAiCallback_UnitDef_isFeature(int skirmishAIId, int unitDefId);

EXPORT(bool             ) skirmishAiCallback_UnitDef_isHideDamage(int skirmishAIId, int unitDefId);

EXPORT(bool             ) skirmishAiCallback_UnitDef_isCommander(int skirmishAIId, int unitDefId);

EXPORT(bool             ) skirmishAiCallback_UnitDef_isShowPlayerName(int skirmishAIId, int unitDefId);

EXPORT(bool             ) skirmishAiCallback_UnitDef_isAbleToResurrect(int skirmishAIId, int unitDefId);

EXPORT(bool             ) skirmishAiCallback_UnitDef_isAbleToCapture(int skirmishAIId, int unitDefId);

EXPORT(int              ) skirmishAiCallback_UnitDef_getHighTrajectoryType(int skirmishAIId, int unitDefId);

EXPORT(int              ) skirmishAiCallback_UnitDef_getNoChaseCategory(int skirmishAIId, int unitDefId);

EXPORT(bool             ) skirmishAiCallback_UnitDef_isLeaveTracks(int skirmishAIId, int unitDefId);

EXPORT(float            ) skirmishAiCallback_UnitDef_getTrackWidth(int skirmishAIId, int unitDefId);

EXPORT(float            ) skirmishAiCallback_UnitDef_getTrackOffset(int skirmishAIId, int unitDefId);

EXPORT(float            ) skirmishAiCallback_UnitDef_getTrackStrength(int skirmishAIId, int unitDefId);

EXPORT(float            ) skirmishAiCallback_UnitDef_getTrackStretch(int skirmishAIId, int unitDefId);

EXPORT(int              ) skirmishAiCallback_UnitDef_getTrackType(int skirmishAIId, int unitDefId);

EXPORT(bool             ) skirmishAiCallback_UnitDef_isAbleToDropFlare(int skirmishAIId, int unitDefId);

EXPORT(float            ) skirmishAiCallback_UnitDef_getFlareReloadTime(int skirmishAIId, int unitDefId);

EXPORT(float            ) skirmishAiCallback_UnitDef_getFlareEfficiency(int skirmishAIId, int unitDefId);

EXPORT(float            ) skirmishAiCallback_UnitDef_getFlareDelay(int skirmishAIId, int unitDefId);

EXPORT(void             ) skirmishAiCallback_UnitDef_getFlareDropVector(int skirmishAIId, int unitDefId, float* return_posF3_out);

EXPORT(int              ) skirmishAiCallback_UnitDef_getFlareTime(int skirmishAIId, int unitDefId);

EXPORT(int              ) skirmishAiCallback_UnitDef_getFlareSalvoSize(int skirmishAIId, int unitDefId);

EXPORT(int              ) skirmishAiCallback_UnitDef_getFlareSalvoDelay(int skirmishAIId, int unitDefId);

EXPORT(bool             ) skirmishAiCallback_UnitDef_isAbleToLoopbackAttack(int skirmishAIId, int unitDefId);

EXPORT(bool             ) skirmishAiCallback_UnitDef_isLevelGround(int skirmishAIId, int unitDefId);

EXPORT(bool             ) skirmishAiCallback_UnitDef_isUseBuildingGroundDecal(int skirmishAIId, int unitDefId);

EXPORT(int              ) skirmishAiCallback_UnitDef_getBuildingDecalType(int skirmishAIId, int unitDefId);

EXPORT(int              ) skirmishAiCallback_UnitDef_getBuildingDecalSizeX(int skirmishAIId, int unitDefId);

EXPORT(int              ) skirmishAiCallback_UnitDef_getBuildingDecalSizeY(int skirmishAIId, int unitDefId);

EXPORT(float            ) skirmishAiCallback_UnitDef_getBuildingDecalDecaySpeed(int skirmishAIId, int unitDefId);

EXPORT(float            ) skirmishAiCallback_UnitDef_getMaxFuel(int skirmishAIId, int unitDefId);

EXPORT(float            ) skirmishAiCallback_UnitDef_getRefuelTime(int skirmishAIId, int unitDefId);

EXPORT(float            ) skirmishAiCallback_UnitDef_getMinAirBasePower(int skirmishAIId, int unitDefId);

EXPORT(int              ) skirmishAiCallback_UnitDef_getMaxThisUnit(int skirmishAIId, int unitDefId);

EXPORT(int              ) skirmishAiCallback_UnitDef_getDecoyDef(int skirmishAIId, int unitDefId);

EXPORT(bool             ) skirmishAiCallback_UnitDef_isDontLand(int skirmishAIId, int unitDefId);

EXPORT(int              ) skirmishAiCallback_UnitDef_getShieldDef(int skirmishAIId, int unitDefId);

EXPORT(int              ) skirmishAiCallback_UnitDef_getStockpileDef(int skirmishAIId, int unitDefId);

EXPORT(int              ) skirmishAiCallback_UnitDef_getBuildOptions(int skirmishAIId, int unitDefId, int* unitDefIds, int unitDefIds_sizeMax);

EXPORT(int              ) skirmishAiCallback_UnitDef_getCustomParams(int skirmishAIId, int unitDefId, const char** keys, const char** values);

EXPORT(bool             ) skirmishAiCallback_UnitDef_isMoveDataAvailable(int skirmishAIId, int unitDefId);

EXPORT(int              ) skirmishAiCallback_UnitDef_MoveData_getMoveType(int skirmishAIId, int unitDefId);

EXPORT(int              ) skirmishAiCallback_UnitDef_MoveData_getMoveFamily(int skirmishAIId, int unitDefId);

EXPORT(int              ) skirmishAiCallback_UnitDef_MoveData_getSize(int skirmishAIId, int unitDefId);

EXPORT(float            ) skirmishAiCallback_UnitDef_MoveData_getDepth(int skirmishAIId, int unitDefId);

EXPORT(float            ) skirmishAiCallback_UnitDef_MoveData_getMaxSlope(int skirmishAIId, int unitDefId);

EXPORT(float            ) skirmishAiCallback_UnitDef_MoveData_getSlopeMod(int skirmishAIId, int unitDefId);

EXPORT(float            ) skirmishAiCallback_UnitDef_MoveData_getDepthMod(int skirmishAIId, int unitDefId);

EXPORT(int              ) skirmishAiCallback_UnitDef_MoveData_getPathType(int skirmishAIId, int unitDefId);

EXPORT(float            ) skirmishAiCallback_UnitDef_MoveData_getCrushStrength(int skirmishAIId, int unitDefId);

EXPORT(float            ) skirmishAiCallback_UnitDef_MoveData_getMaxSpeed(int skirmishAIId, int unitDefId);

EXPORT(short            ) skirmishAiCallback_UnitDef_MoveData_getMaxTurnRate(int skirmishAIId, int unitDefId);

EXPORT(float            ) skirmishAiCallback_UnitDef_MoveData_getMaxAcceleration(int skirmishAIId, int unitDefId);

EXPORT(float            ) skirmishAiCallback_UnitDef_MoveData_getMaxBreaking(int skirmishAIId, int unitDefId);

EXPORT(bool             ) skirmishAiCallback_UnitDef_MoveData_getFollowGround(int skirmishAIId, int unitDefId);

EXPORT(bool             ) skirmishAiCallback_UnitDef_MoveData_isSubMarine(int skirmishAIId, int unitDefId);

EXPORT(const char*      ) skirmishAiCallback_UnitDef_MoveData_getName(int skirmishAIId, int unitDefId);

EXPORT(int              ) skirmishAiCallback_UnitDef_getWeaponMounts(int skirmishAIId, int unitDefId);

EXPORT(const char*      ) skirmishAiCallback_UnitDef_WeaponMount_getName(int skirmishAIId, int unitDefId, int weaponMountId);

EXPORT(int              ) skirmishAiCallback_UnitDef_WeaponMount_getWeaponDef(int skirmishAIId, int unitDefId, int weaponMountId);

EXPORT(int              ) skirmishAiCallback_UnitDef_WeaponMount_getSlavedTo(int skirmishAIId, int unitDefId, int weaponMountId);

EXPORT(void             ) skirmishAiCallback_UnitDef_WeaponMount_getMainDir(int skirmishAIId, int unitDefId, int weaponMountId, float* return_posF3_out);

EXPORT(float            ) skirmishAiCallback_UnitDef_WeaponMount_getMaxAngleDif(int skirmishAIId, int unitDefId, int weaponMountId);

EXPORT(float            ) skirmishAiCallback_UnitDef_WeaponMount_getFuelUsage(int skirmishAIId, int unitDefId, int weaponMountId);

EXPORT(int              ) skirmishAiCallback_UnitDef_WeaponMount_getBadTargetCategory(int skirmishAIId, int unitDefId, int weaponMountId);

EXPORT(int              ) skirmishAiCallback_UnitDef_WeaponMount_getOnlyTargetCategory(int skirmishAIId, int unitDefId, int weaponMountId);

// END OBJECT UnitDef



// BEGINN OBJECT Unit
EXPORT(int              ) skirmishAiCallback_Unit_getLimit(int skirmishAIId);

EXPORT(int              ) skirmishAiCallback_Unit_getMax(int skirmishAIId);

EXPORT(int              ) skirmishAiCallback_getEnemyUnits(int skirmishAIId, int* unitIds, int unitIds_sizeMax);

EXPORT(int              ) skirmishAiCallback_getEnemyUnitsIn(int skirmishAIId, float* pos_posF3, float radius, int* unitIds, int unitIds_sizeMax);

EXPORT(int              ) skirmishAiCallback_getEnemyUnitsInRadarAndLos(int skirmishAIId, int* unitIds, int unitIds_sizeMax);

EXPORT(int              ) skirmishAiCallback_getFriendlyUnits(int skirmishAIId, int* unitIds, int unitIds_sizeMax);

EXPORT(int              ) skirmishAiCallback_getFriendlyUnitsIn(int skirmishAIId, float* pos_posF3, float radius, int* unitIds, int unitIds_sizeMax);

EXPORT(int              ) skirmishAiCallback_getNeutralUnits(int skirmishAIId, int* unitIds, int unitIds_sizeMax);

EXPORT(int              ) skirmishAiCallback_getNeutralUnitsIn(int skirmishAIId, float* pos_posF3, float radius, int* unitIds, int unitIds_sizeMax);

EXPORT(int              ) skirmishAiCallback_getTeamUnits(int skirmishAIId, int* unitIds, int unitIds_sizeMax);

EXPORT(int              ) skirmishAiCallback_getSelectedUnits(int skirmishAIId, int* unitIds, int unitIds_sizeMax);

EXPORT(int              ) skirmishAiCallback_Unit_getDef(int skirmishAIId, int unitId);

EXPORT(int              ) skirmishAiCallback_Unit_getModParams(int skirmishAIId, int unitId);

EXPORT(const char*      ) skirmishAiCallback_Unit_ModParam_getName(int skirmishAIId, int unitId, int modParamId);

EXPORT(float            ) skirmishAiCallback_Unit_ModParam_getValue(int skirmishAIId, int unitId, int modParamId);

EXPORT(int              ) skirmishAiCallback_Unit_getTeam(int skirmishAIId, int unitId);

EXPORT(int              ) skirmishAiCallback_Unit_getAllyTeam(int skirmishAIId, int unitId);

EXPORT(int              ) skirmishAiCallback_Unit_getLineage(int skirmishAIId, int unitId);

EXPORT(int              ) skirmishAiCallback_Unit_getAiHint(int skirmishAIId, int unitId);

EXPORT(int              ) skirmishAiCallback_Unit_getStockpile(int skirmishAIId, int unitId);

EXPORT(int              ) skirmishAiCallback_Unit_getStockpileQueued(int skirmishAIId, int unitId);

EXPORT(float            ) skirmishAiCallback_Unit_getCurrentFuel(int skirmishAIId, int unitId);

EXPORT(float            ) skirmishAiCallback_Unit_getMaxSpeed(int skirmishAIId, int unitId);

EXPORT(float            ) skirmishAiCallback_Unit_getMaxRange(int skirmishAIId, int unitId);

EXPORT(float            ) skirmishAiCallback_Unit_getMaxHealth(int skirmishAIId, int unitId);

EXPORT(float            ) skirmishAiCallback_Unit_getExperience(int skirmishAIId, int unitId);

EXPORT(int              ) skirmishAiCallback_Unit_getGroup(int skirmishAIId, int unitId);

EXPORT(int              ) skirmishAiCallback_Unit_getCurrentCommands(int skirmishAIId, int unitId);

EXPORT(int              ) skirmishAiCallback_Unit_CurrentCommand_getType(int skirmishAIId, int unitId);

EXPORT(int              ) skirmishAiCallback_Unit_CurrentCommand_getId(int skirmishAIId, int unitId, int commandId);

EXPORT(short            ) skirmishAiCallback_Unit_CurrentCommand_getOptions(int skirmishAIId, int unitId, int commandId);

EXPORT(int              ) skirmishAiCallback_Unit_CurrentCommand_getTag(int skirmishAIId, int unitId, int commandId);

EXPORT(int              ) skirmishAiCallback_Unit_CurrentCommand_getTimeOut(int skirmishAIId, int unitId, int commandId);

EXPORT(int              ) skirmishAiCallback_Unit_CurrentCommand_getParams(int skirmishAIId, int unitId, int commandId, float* params, int params_sizeMax);

EXPORT(int              ) skirmishAiCallback_Unit_getSupportedCommands(int skirmishAIId, int unitId);

EXPORT(int              ) skirmishAiCallback_Unit_SupportedCommand_getId(int skirmishAIId, int unitId, int supportedCommandId);

EXPORT(const char*      ) skirmishAiCallback_Unit_SupportedCommand_getName(int skirmishAIId, int unitId, int supportedCommandId);

EXPORT(const char*      ) skirmishAiCallback_Unit_SupportedCommand_getToolTip(int skirmishAIId, int unitId, int supportedCommandId);

EXPORT(bool             ) skirmishAiCallback_Unit_SupportedCommand_isShowUnique(int skirmishAIId, int unitId, int supportedCommandId);

EXPORT(bool             ) skirmishAiCallback_Unit_SupportedCommand_isDisabled(int skirmishAIId, int unitId, int supportedCommandId);

EXPORT(int              ) skirmishAiCallback_Unit_SupportedCommand_getParams(int skirmishAIId, int unitId, int supportedCommandId, const char** params, int params_sizeMax);

EXPORT(float            ) skirmishAiCallback_Unit_getHealth(int skirmishAIId, int unitId);

EXPORT(float            ) skirmishAiCallback_Unit_getSpeed(int skirmishAIId, int unitId);

EXPORT(float            ) skirmishAiCallback_Unit_getPower(int skirmishAIId, int unitId);

//EXPORT(int              ) skirmishAiCallback_Unit_0MULTI1SIZE0ResourceInfo(int skirmishAIId, int unitId);

EXPORT(float            ) skirmishAiCallback_Unit_getResourceUse(int skirmishAIId, int unitId, int resourceId);

EXPORT(float            ) skirmishAiCallback_Unit_getResourceMake(int skirmishAIId, int unitId, int resourceId);

EXPORT(void             ) skirmishAiCallback_Unit_getPos(int skirmishAIId, int unitId, float* return_posF3_out);

<<<<<<< HEAD
EXPORT(void             ) skirmishAiCallback_Unit_getVel(int skirmishAIId, int unitId, float* return_posF3_out);
=======
// BEGINN OBJECT UnitDef
EXPORT(int              ) skirmishAiCallback_0MULTI1SIZE0UnitDef(int teamId);
EXPORT(int              ) skirmishAiCallback_0MULTI1VALS0UnitDef(int teamId, int unitDefIds[],
		int unitDefIds_max);
EXPORT(int              ) skirmishAiCallback_0MULTI1FETCH3UnitDefByName0UnitDef(int teamId,
		const char* unitName);
//int) skirmishAiCallback_UnitDef_getId(int teamId, int unitDefId);
EXPORT(float            ) skirmishAiCallback_UnitDef_getHeight(int teamId, int unitDefId);
EXPORT(float            ) skirmishAiCallback_UnitDef_getRadius(int teamId, int unitDefId);
EXPORT(bool             ) skirmishAiCallback_UnitDef_isValid(int teamId, int unitDefId);
EXPORT(const char*      ) skirmishAiCallback_UnitDef_getName(int teamId, int unitDefId);
EXPORT(const char*      ) skirmishAiCallback_UnitDef_getHumanName(int teamId, int unitDefId);
EXPORT(const char*      ) skirmishAiCallback_UnitDef_getFileName(int teamId, int unitDefId);
EXPORT(int              ) skirmishAiCallback_UnitDef_getAiHint(int teamId, int unitDefId);
EXPORT(int              ) skirmishAiCallback_UnitDef_getCobId(int teamId, int unitDefId);
EXPORT(int              ) skirmishAiCallback_UnitDef_getTechLevel(int teamId, int unitDefId);
EXPORT(const char*      ) skirmishAiCallback_UnitDef_getGaia(int teamId, int unitDefId);
EXPORT(float            ) skirmishAiCallback_UnitDef_0REF1Resource2resourceId0getUpkeep(int teamId,
		int unitDefId, int resourceId);

EXPORT(float            ) skirmishAiCallback_UnitDef_0REF1Resource2resourceId0getResourceMake(
		int teamId, int unitDefId, int resourceId);
EXPORT(float            ) skirmishAiCallback_UnitDef_0REF1Resource2resourceId0getMakesResource(
		int teamId, int unitDefId, int resourceId);
EXPORT(float            ) skirmishAiCallback_UnitDef_0REF1Resource2resourceId0getCost(int teamId,
		int unitDefId, int resourceId);
EXPORT(float            ) skirmishAiCallback_UnitDef_0REF1Resource2resourceId0getExtractsResource(
		int teamId, int unitDefId, int resourceId);
EXPORT(float            ) skirmishAiCallback_UnitDef_0REF1Resource2resourceId0getResourceExtractorRange(
		int teamId, int unitDefId, int resourceId);
EXPORT(float            ) skirmishAiCallback_UnitDef_0REF1Resource2resourceId0getWindResourceGenerator(
		int teamId, int unitDefId, int resourceId);
EXPORT(float            ) skirmishAiCallback_UnitDef_0REF1Resource2resourceId0getTidalResourceGenerator(
		int teamId, int unitDefId, int resourceId);
EXPORT(float            ) skirmishAiCallback_UnitDef_0REF1Resource2resourceId0getStorage(
		int teamId, int unitDefId, int resourceId);
EXPORT(bool             ) skirmishAiCallback_UnitDef_0REF1Resource2resourceId0isSquareResourceExtractor(
		int teamId, int unitDefId, int resourceId);
EXPORT(float            ) skirmishAiCallback_UnitDef_getBuildTime(int teamId, int unitDefId);
EXPORT(float            ) skirmishAiCallback_UnitDef_getAutoHeal(int teamId, int unitDefId);
EXPORT(float            ) skirmishAiCallback_UnitDef_getIdleAutoHeal(int teamId, int unitDefId);
EXPORT(int              ) skirmishAiCallback_UnitDef_getIdleTime(int teamId, int unitDefId);
EXPORT(float            ) skirmishAiCallback_UnitDef_getPower(int teamId, int unitDefId);
EXPORT(float            ) skirmishAiCallback_UnitDef_getHealth(int teamId, int unitDefId);
EXPORT(unsigned int     ) skirmishAiCallback_UnitDef_getCategory(int teamId, int unitDefId);
EXPORT(float            ) skirmishAiCallback_UnitDef_getSpeed(int teamId, int unitDefId);
EXPORT(float            ) skirmishAiCallback_UnitDef_getTurnRate(int teamId, int unitDefId);
EXPORT(bool             ) skirmishAiCallback_UnitDef_isTurnInPlace(int teamId, int unitDefId);
EXPORT(float            ) skirmishAiCallback_UnitDef_getTurnInPlaceDistance(int teamId, int unitDefId);
EXPORT(float            ) skirmishAiCallback_UnitDef_getTurnInPlaceSpeedLimit(int teamId, int unitDefId);
EXPORT(int              ) skirmishAiCallback_UnitDef_getMoveType(int teamId, int unitDefId);
EXPORT(bool             ) skirmishAiCallback_UnitDef_isUpright(int teamId, int unitDefId);
EXPORT(bool             ) skirmishAiCallback_UnitDef_isCollide(int teamId, int unitDefId);
EXPORT(float            ) skirmishAiCallback_UnitDef_getControlRadius(int teamId, int unitDefId);
EXPORT(float            ) skirmishAiCallback_UnitDef_getLosRadius(int teamId, int unitDefId);
EXPORT(float            ) skirmishAiCallback_UnitDef_getAirLosRadius(int teamId, int unitDefId);
EXPORT(float            ) skirmishAiCallback_UnitDef_getLosHeight(int teamId, int unitDefId);
EXPORT(int              ) skirmishAiCallback_UnitDef_getRadarRadius(int teamId, int unitDefId);
EXPORT(int              ) skirmishAiCallback_UnitDef_getSonarRadius(int teamId, int unitDefId);
EXPORT(int              ) skirmishAiCallback_UnitDef_getJammerRadius(int teamId, int unitDefId);
EXPORT(int              ) skirmishAiCallback_UnitDef_getSonarJamRadius(int teamId, int unitDefId);
EXPORT(int              ) skirmishAiCallback_UnitDef_getSeismicRadius(int teamId, int unitDefId);
EXPORT(float            ) skirmishAiCallback_UnitDef_getSeismicSignature(int teamId,
		int unitDefId);
EXPORT(bool             ) skirmishAiCallback_UnitDef_isStealth(int teamId, int unitDefId);
EXPORT(bool             ) skirmishAiCallback_UnitDef_isSonarStealth(int teamId, int unitDefId);
EXPORT(bool             ) skirmishAiCallback_UnitDef_isBuildRange3D(int teamId, int unitDefId);
EXPORT(float            ) skirmishAiCallback_UnitDef_getBuildDistance(int teamId, int unitDefId);
EXPORT(float            ) skirmishAiCallback_UnitDef_getBuildSpeed(int teamId, int unitDefId);
EXPORT(float            ) skirmishAiCallback_UnitDef_getReclaimSpeed(int teamId, int unitDefId);
EXPORT(float            ) skirmishAiCallback_UnitDef_getRepairSpeed(int teamId, int unitDefId);
EXPORT(float            ) skirmishAiCallback_UnitDef_getMaxRepairSpeed(int teamId, int unitDefId);
EXPORT(float            ) skirmishAiCallback_UnitDef_getResurrectSpeed(int teamId, int unitDefId);
EXPORT(float            ) skirmishAiCallback_UnitDef_getCaptureSpeed(int teamId, int unitDefId);
EXPORT(float            ) skirmishAiCallback_UnitDef_getTerraformSpeed(int teamId, int unitDefId);
EXPORT(float            ) skirmishAiCallback_UnitDef_getMass(int teamId, int unitDefId);
EXPORT(bool             ) skirmishAiCallback_UnitDef_isPushResistant(int teamId, int unitDefId);
EXPORT(bool             ) skirmishAiCallback_UnitDef_isStrafeToAttack(int teamId, int unitDefId);
EXPORT(float            ) skirmishAiCallback_UnitDef_getMinCollisionSpeed(int teamId,
		int unitDefId);
EXPORT(float            ) skirmishAiCallback_UnitDef_getSlideTolerance(int teamId, int unitDefId);
EXPORT(float            ) skirmishAiCallback_UnitDef_getMaxSlope(int teamId, int unitDefId);
EXPORT(float            ) skirmishAiCallback_UnitDef_getMaxHeightDif(int teamId, int unitDefId);
EXPORT(float            ) skirmishAiCallback_UnitDef_getMinWaterDepth(int teamId, int unitDefId);
EXPORT(float            ) skirmishAiCallback_UnitDef_getWaterline(int teamId, int unitDefId);
EXPORT(float            ) skirmishAiCallback_UnitDef_getMaxWaterDepth(int teamId, int unitDefId);
EXPORT(float            ) skirmishAiCallback_UnitDef_getArmoredMultiple(int teamId, int unitDefId);
EXPORT(int              ) skirmishAiCallback_UnitDef_getArmorType(int teamId, int unitDefId);
EXPORT(int              ) skirmishAiCallback_UnitDef_FlankingBonus_getMode(int teamId,
		int unitDefId);
EXPORT(struct SAIFloat3 ) skirmishAiCallback_UnitDef_FlankingBonus_getDir(int teamId,
		int unitDefId);
EXPORT(float            ) skirmishAiCallback_UnitDef_FlankingBonus_getMax(int teamId,
		int unitDefId);
EXPORT(float            ) skirmishAiCallback_UnitDef_FlankingBonus_getMin(int teamId,
		int unitDefId);
EXPORT(float            ) skirmishAiCallback_UnitDef_FlankingBonus_getMobilityAdd(int teamId,
		int unitDefId);

EXPORT(float            ) skirmishAiCallback_UnitDef_getMaxWeaponRange(int teamId, int unitDefId);
EXPORT(const char*      ) skirmishAiCallback_UnitDef_getType(int teamId, int unitDefId);
EXPORT(const char*      ) skirmishAiCallback_UnitDef_getTooltip(int teamId, int unitDefId);
EXPORT(const char*      ) skirmishAiCallback_UnitDef_getWreckName(int teamId, int unitDefId);
EXPORT(const char*      ) skirmishAiCallback_UnitDef_getDeathExplosion(int teamId,
		int unitDefId);
EXPORT(const char*      ) skirmishAiCallback_UnitDef_getSelfDExplosion(int teamId,
		int unitDefId);
EXPORT(const char*      ) skirmishAiCallback_UnitDef_getCategoryString(int teamId,
		int unitDefId);
EXPORT(bool             ) skirmishAiCallback_UnitDef_isAbleToSelfD(int teamId, int unitDefId);
EXPORT(int              ) skirmishAiCallback_UnitDef_getSelfDCountdown(int teamId, int unitDefId);
EXPORT(bool             ) skirmishAiCallback_UnitDef_isAbleToSubmerge(int teamId, int unitDefId);
EXPORT(bool             ) skirmishAiCallback_UnitDef_isAbleToFly(int teamId, int unitDefId);
EXPORT(bool             ) skirmishAiCallback_UnitDef_isAbleToMove(int teamId, int unitDefId);
EXPORT(bool             ) skirmishAiCallback_UnitDef_isAbleToHover(int teamId, int unitDefId);
EXPORT(bool             ) skirmishAiCallback_UnitDef_isFloater(int teamId, int unitDefId);
EXPORT(bool             ) skirmishAiCallback_UnitDef_isBuilder(int teamId, int unitDefId);
EXPORT(bool             ) skirmishAiCallback_UnitDef_isActivateWhenBuilt(int teamId, int unitDefId);
EXPORT(bool             ) skirmishAiCallback_UnitDef_isOnOffable(int teamId, int unitDefId);
EXPORT(bool             ) skirmishAiCallback_UnitDef_isFullHealthFactory(int teamId, int unitDefId);
EXPORT(bool             ) skirmishAiCallback_UnitDef_isFactoryHeadingTakeoff(int teamId,
		int unitDefId);
EXPORT(bool             ) skirmishAiCallback_UnitDef_isReclaimable(int teamId, int unitDefId);
EXPORT(bool             ) skirmishAiCallback_UnitDef_isCapturable(int teamId, int unitDefId);
EXPORT(bool             ) skirmishAiCallback_UnitDef_isAbleToRestore(int teamId, int unitDefId);
EXPORT(bool             ) skirmishAiCallback_UnitDef_isAbleToRepair(int teamId, int unitDefId);
EXPORT(bool             ) skirmishAiCallback_UnitDef_isAbleToSelfRepair(int teamId, int unitDefId);
EXPORT(bool             ) skirmishAiCallback_UnitDef_isAbleToReclaim(int teamId, int unitDefId);
EXPORT(bool             ) skirmishAiCallback_UnitDef_isAbleToAttack(int teamId, int unitDefId);
EXPORT(bool             ) skirmishAiCallback_UnitDef_isAbleToPatrol(int teamId, int unitDefId);
EXPORT(bool             ) skirmishAiCallback_UnitDef_isAbleToFight(int teamId, int unitDefId);
EXPORT(bool             ) skirmishAiCallback_UnitDef_isAbleToGuard(int teamId, int unitDefId);
EXPORT(bool             ) skirmishAiCallback_UnitDef_isAbleToAssist(int teamId, int unitDefId);
EXPORT(bool             ) skirmishAiCallback_UnitDef_isAssistable(int teamId, int unitDefId);
EXPORT(bool             ) skirmishAiCallback_UnitDef_isAbleToRepeat(int teamId, int unitDefId);
EXPORT(bool             ) skirmishAiCallback_UnitDef_isAbleToFireControl(int teamId, int unitDefId);
EXPORT(int              ) skirmishAiCallback_UnitDef_getFireState(int teamId, int unitDefId);
EXPORT(int              ) skirmishAiCallback_UnitDef_getMoveState(int teamId, int unitDefId);
EXPORT(float            ) skirmishAiCallback_UnitDef_getWingDrag(int teamId, int unitDefId);
EXPORT(float            ) skirmishAiCallback_UnitDef_getWingAngle(int teamId, int unitDefId);
EXPORT(float            ) skirmishAiCallback_UnitDef_getDrag(int teamId, int unitDefId);
EXPORT(float            ) skirmishAiCallback_UnitDef_getFrontToSpeed(int teamId, int unitDefId);
EXPORT(float            ) skirmishAiCallback_UnitDef_getSpeedToFront(int teamId, int unitDefId);
EXPORT(float            ) skirmishAiCallback_UnitDef_getMyGravity(int teamId, int unitDefId);
EXPORT(float            ) skirmishAiCallback_UnitDef_getMaxBank(int teamId, int unitDefId);
EXPORT(float            ) skirmishAiCallback_UnitDef_getMaxPitch(int teamId, int unitDefId);
EXPORT(float            ) skirmishAiCallback_UnitDef_getTurnRadius(int teamId, int unitDefId);
EXPORT(float            ) skirmishAiCallback_UnitDef_getWantedHeight(int teamId, int unitDefId);
EXPORT(float            ) skirmishAiCallback_UnitDef_getVerticalSpeed(int teamId, int unitDefId);
EXPORT(bool             ) skirmishAiCallback_UnitDef_isAbleToCrash(int teamId, int unitDefId);
EXPORT(bool             ) skirmishAiCallback_UnitDef_isHoverAttack(int teamId, int unitDefId);
EXPORT(bool             ) skirmishAiCallback_UnitDef_isAirStrafe(int teamId, int unitDefId);
EXPORT(float            ) skirmishAiCallback_UnitDef_getDlHoverFactor(int teamId, int unitDefId);
EXPORT(float            ) skirmishAiCallback_UnitDef_getMaxAcceleration(int teamId, int unitDefId);
EXPORT(float            ) skirmishAiCallback_UnitDef_getMaxDeceleration(int teamId, int unitDefId);
EXPORT(float            ) skirmishAiCallback_UnitDef_getMaxAileron(int teamId, int unitDefId);
EXPORT(float            ) skirmishAiCallback_UnitDef_getMaxElevator(int teamId, int unitDefId);
EXPORT(float            ) skirmishAiCallback_UnitDef_getMaxRudder(int teamId, int unitDefId);
EXPORT(int              ) skirmishAiCallback_UnitDef_getXSize(int teamId, int unitDefId);
EXPORT(int              ) skirmishAiCallback_UnitDef_getZSize(int teamId, int unitDefId);
EXPORT(int              ) skirmishAiCallback_UnitDef_getBuildAngle(int teamId, int unitDefId);
EXPORT(float            ) skirmishAiCallback_UnitDef_getLoadingRadius(int teamId, int unitDefId);
EXPORT(float            ) skirmishAiCallback_UnitDef_getUnloadSpread(int teamId, int unitDefId);
EXPORT(int              ) skirmishAiCallback_UnitDef_getTransportCapacity(int teamId, int unitDefId);
EXPORT(int              ) skirmishAiCallback_UnitDef_getTransportSize(int teamId, int unitDefId);
EXPORT(int              ) skirmishAiCallback_UnitDef_getMinTransportSize(int teamId, int unitDefId);
EXPORT(bool             ) skirmishAiCallback_UnitDef_isAirBase(int teamId, int unitDefId);
EXPORT(bool             ) skirmishAiCallback_UnitDef_isFirePlatform(int teamId, int unitDefId);
EXPORT(float            ) skirmishAiCallback_UnitDef_getTransportMass(int teamId, int unitDefId);
EXPORT(float            ) skirmishAiCallback_UnitDef_getMinTransportMass(int teamId,
		int unitDefId);
EXPORT(bool             ) skirmishAiCallback_UnitDef_isHoldSteady(int teamId, int unitDefId);
EXPORT(bool             ) skirmishAiCallback_UnitDef_isReleaseHeld(int teamId, int unitDefId);
EXPORT(bool             ) skirmishAiCallback_UnitDef_isNotTransportable(int teamId, int unitDefId);
EXPORT(bool             ) skirmishAiCallback_UnitDef_isTransportByEnemy(int teamId, int unitDefId);
EXPORT(int              ) skirmishAiCallback_UnitDef_getTransportUnloadMethod(int teamId,
		int unitDefId);
EXPORT(float            ) skirmishAiCallback_UnitDef_getFallSpeed(int teamId, int unitDefId);
EXPORT(float            ) skirmishAiCallback_UnitDef_getUnitFallSpeed(int teamId, int unitDefId);
EXPORT(bool             ) skirmishAiCallback_UnitDef_isAbleToCloak(int teamId, int unitDefId);
EXPORT(bool             ) skirmishAiCallback_UnitDef_isStartCloaked(int teamId, int unitDefId);
EXPORT(float            ) skirmishAiCallback_UnitDef_getCloakCost(int teamId, int unitDefId);
EXPORT(float            ) skirmishAiCallback_UnitDef_getCloakCostMoving(int teamId, int unitDefId);
EXPORT(float            ) skirmishAiCallback_UnitDef_getDecloakDistance(int teamId, int unitDefId);
EXPORT(bool             ) skirmishAiCallback_UnitDef_isDecloakSpherical(int teamId, int unitDefId);
EXPORT(bool             ) skirmishAiCallback_UnitDef_isDecloakOnFire(int teamId, int unitDefId);
EXPORT(bool             ) skirmishAiCallback_UnitDef_isAbleToKamikaze(int teamId, int unitDefId);
EXPORT(float            ) skirmishAiCallback_UnitDef_getKamikazeDist(int teamId, int unitDefId);
EXPORT(bool             ) skirmishAiCallback_UnitDef_isTargetingFacility(int teamId, int unitDefId);
EXPORT(bool             ) skirmishAiCallback_UnitDef_isAbleToDGun(int teamId, int unitDefId);
EXPORT(bool             ) skirmishAiCallback_UnitDef_isNeedGeo(int teamId, int unitDefId);
EXPORT(bool             ) skirmishAiCallback_UnitDef_isFeature(int teamId, int unitDefId);
EXPORT(bool             ) skirmishAiCallback_UnitDef_isHideDamage(int teamId, int unitDefId);
EXPORT(bool             ) skirmishAiCallback_UnitDef_isCommander(int teamId, int unitDefId);
EXPORT(bool             ) skirmishAiCallback_UnitDef_isShowPlayerName(int teamId, int unitDefId);
EXPORT(bool             ) skirmishAiCallback_UnitDef_isAbleToResurrect(int teamId, int unitDefId);
EXPORT(bool             ) skirmishAiCallback_UnitDef_isAbleToCapture(int teamId, int unitDefId);
EXPORT(int              ) skirmishAiCallback_UnitDef_getHighTrajectoryType(int teamId, int unitDefId);
EXPORT(unsigned int     ) skirmishAiCallback_UnitDef_getNoChaseCategory(int teamId,
		int unitDefId);
EXPORT(bool             ) skirmishAiCallback_UnitDef_isLeaveTracks(int teamId, int unitDefId);
EXPORT(float            ) skirmishAiCallback_UnitDef_getTrackWidth(int teamId, int unitDefId);
EXPORT(float            ) skirmishAiCallback_UnitDef_getTrackOffset(int teamId, int unitDefId);
EXPORT(float            ) skirmishAiCallback_UnitDef_getTrackStrength(int teamId, int unitDefId);
EXPORT(float            ) skirmishAiCallback_UnitDef_getTrackStretch(int teamId, int unitDefId);
EXPORT(int              ) skirmishAiCallback_UnitDef_getTrackType(int teamId, int unitDefId);
EXPORT(bool             ) skirmishAiCallback_UnitDef_isAbleToDropFlare(int teamId, int unitDefId);
EXPORT(float            ) skirmishAiCallback_UnitDef_getFlareReloadTime(int teamId, int unitDefId);
EXPORT(float            ) skirmishAiCallback_UnitDef_getFlareEfficiency(int teamId, int unitDefId);
EXPORT(float            ) skirmishAiCallback_UnitDef_getFlareDelay(int teamId, int unitDefId);
EXPORT(struct SAIFloat3 ) skirmishAiCallback_UnitDef_getFlareDropVector(int teamId,
		int unitDefId);
EXPORT(int              ) skirmishAiCallback_UnitDef_getFlareTime(int teamId, int unitDefId);
EXPORT(int              ) skirmishAiCallback_UnitDef_getFlareSalvoSize(int teamId, int unitDefId);
EXPORT(int              ) skirmishAiCallback_UnitDef_getFlareSalvoDelay(int teamId, int unitDefId);
EXPORT(bool             ) skirmishAiCallback_UnitDef_isAbleToLoopbackAttack(int teamId,
		int unitDefId);
EXPORT(bool             ) skirmishAiCallback_UnitDef_isLevelGround(int teamId, int unitDefId);
EXPORT(bool             ) skirmishAiCallback_UnitDef_isUseBuildingGroundDecal(int teamId,
		int unitDefId);
EXPORT(int              ) skirmishAiCallback_UnitDef_getBuildingDecalType(int teamId, int unitDefId);
EXPORT(int              ) skirmishAiCallback_UnitDef_getBuildingDecalSizeX(int teamId,
		int unitDefId);
EXPORT(int              ) skirmishAiCallback_UnitDef_getBuildingDecalSizeY(int teamId,
		int unitDefId);
EXPORT(float            ) skirmishAiCallback_UnitDef_getBuildingDecalDecaySpeed(int teamId,
		int unitDefId);
EXPORT(float            ) skirmishAiCallback_UnitDef_getMaxFuel(int teamId, int unitDefId);
EXPORT(float            ) skirmishAiCallback_UnitDef_getRefuelTime(int teamId, int unitDefId);
EXPORT(float            ) skirmishAiCallback_UnitDef_getMinAirBasePower(int teamId, int unitDefId);
EXPORT(int              ) skirmishAiCallback_UnitDef_getMaxThisUnit(int teamId, int unitDefId);
EXPORT(int              ) skirmishAiCallback_UnitDef_0SINGLE1FETCH2UnitDef0getDecoyDef(int teamId,
		int unitDefId);
EXPORT(bool             ) skirmishAiCallback_UnitDef_isDontLand(int teamId, int unitDefId);
EXPORT(int              ) skirmishAiCallback_UnitDef_0SINGLE1FETCH2WeaponDef0getShieldDef(int teamId,
		int unitDefId);
EXPORT(int              ) skirmishAiCallback_UnitDef_0SINGLE1FETCH2WeaponDef0getStockpileDef(
		int teamId, int unitDefId);
EXPORT(int              ) skirmishAiCallback_UnitDef_0ARRAY1SIZE1UnitDef0getBuildOptions(int teamId,
		int unitDefId);
EXPORT(int              ) skirmishAiCallback_UnitDef_0ARRAY1VALS1UnitDef0getBuildOptions(int teamId,
		int unitDefId, int unitDefIds[], int unitDefIds_max);
EXPORT(int              ) skirmishAiCallback_UnitDef_0MAP1SIZE0getCustomParams(int teamId,
		int unitDefId);
EXPORT(void) skirmishAiCallback_UnitDef_0MAP1KEYS0getCustomParams(int teamId,
		int unitDefId, const char* keys[]);
EXPORT(void) skirmishAiCallback_UnitDef_0MAP1VALS0getCustomParams(int teamId,
		int unitDefId, const char* values[]);



EXPORT(bool             ) skirmishAiCallback_UnitDef_0AVAILABLE0MoveData(int teamId, int unitDefId);
EXPORT(int              ) skirmishAiCallback_UnitDef_MoveData_getMoveType(int teamId, int unitDefId);
EXPORT(int              ) skirmishAiCallback_UnitDef_MoveData_getMoveFamily(int teamId, int unitDefId);
EXPORT(int              ) skirmishAiCallback_UnitDef_MoveData_getSize(int teamId, int unitDefId);
EXPORT(float            ) skirmishAiCallback_UnitDef_MoveData_getDepth(int teamId, int unitDefId);
EXPORT(float            ) skirmishAiCallback_UnitDef_MoveData_getMaxSlope(int teamId, int unitDefId);
EXPORT(float            ) skirmishAiCallback_UnitDef_MoveData_getSlopeMod(int teamId, int unitDefId);
EXPORT(float            ) skirmishAiCallback_UnitDef_MoveData_getDepthMod(int teamId, int unitDefId);
EXPORT(int              ) skirmishAiCallback_UnitDef_MoveData_getPathType(int teamId, int unitDefId);
EXPORT(float            ) skirmishAiCallback_UnitDef_MoveData_getCrushStrength(int teamId, int unitDefId);
EXPORT(float            ) skirmishAiCallback_UnitDef_MoveData_getMaxSpeed(int teamId, int unitDefId);
EXPORT(short            ) skirmishAiCallback_UnitDef_MoveData_getMaxTurnRate(int teamId, int unitDefId);
EXPORT(float            ) skirmishAiCallback_UnitDef_MoveData_getMaxAcceleration(int teamId, int unitDefId);
EXPORT(float            ) skirmishAiCallback_UnitDef_MoveData_getMaxBreaking(int teamId, int unitDefId);
EXPORT(bool             ) skirmishAiCallback_UnitDef_MoveData_getFollowGround(int teamId, int unitDefId);
EXPORT(bool             ) skirmishAiCallback_UnitDef_MoveData_isSubMarine(int teamId, int unitDefId);
EXPORT(const char*      ) skirmishAiCallback_UnitDef_MoveData_getName(int teamId, int unitDefId);



EXPORT(int              ) skirmishAiCallback_UnitDef_0MULTI1SIZE0WeaponMount(int teamId, int unitDefId);
EXPORT(const char*      ) skirmishAiCallback_UnitDef_WeaponMount_getName(int teamId, int unitDefId, int weaponMountId);
EXPORT(int              ) skirmishAiCallback_UnitDef_WeaponMount_0SINGLE1FETCH2WeaponDef0getWeaponDef(
		int teamId, int unitDefId, int weaponMountId);
EXPORT(int              ) skirmishAiCallback_UnitDef_WeaponMount_getSlavedTo(int teamId,
		int unitDefId, int weaponMountId);
EXPORT(struct SAIFloat3 ) skirmishAiCallback_UnitDef_WeaponMount_getMainDir(int teamId,
		int unitDefId, int weaponMountId);
EXPORT(float            ) skirmishAiCallback_UnitDef_WeaponMount_getMaxAngleDif(int teamId,
		int unitDefId, int weaponMountId);
EXPORT(float            ) skirmishAiCallback_UnitDef_WeaponMount_getFuelUsage(int teamId,
		int unitDefId, int weaponMountId);
EXPORT(unsigned int     ) skirmishAiCallback_UnitDef_WeaponMount_getBadTargetCategory(
		int teamId, int unitDefId, int weaponMountId);
EXPORT(unsigned int     ) skirmishAiCallback_UnitDef_WeaponMount_getOnlyTargetCategory(
		int teamId, int unitDefId, int weaponMountId);
// END OBJECT UnitDef
>>>>>>> 9805a2d3

EXPORT(bool             ) skirmishAiCallback_Unit_isActivated(int skirmishAIId, int unitId);

EXPORT(bool             ) skirmishAiCallback_Unit_isBeingBuilt(int skirmishAIId, int unitId);

EXPORT(bool             ) skirmishAiCallback_Unit_isCloaked(int skirmishAIId, int unitId);

EXPORT(bool             ) skirmishAiCallback_Unit_isParalyzed(int skirmishAIId, int unitId);

EXPORT(bool             ) skirmishAiCallback_Unit_isNeutral(int skirmishAIId, int unitId);

EXPORT(int              ) skirmishAiCallback_Unit_getBuildingFacing(int skirmishAIId, int unitId);

EXPORT(int              ) skirmishAiCallback_Unit_getLastUserOrderFrame(int skirmishAIId, int unitId);

// END OBJECT Unit


// BEGINN OBJECT Group
EXPORT(int              ) skirmishAiCallback_getGroups(int skirmishAIId, int* groupIds, int groupIds_sizeMax);

EXPORT(int              ) skirmishAiCallback_Group_getSupportedCommands(int skirmishAIId, int groupId);

EXPORT(int              ) skirmishAiCallback_Group_SupportedCommand_getId(int skirmishAIId, int groupId, int supportedCommandId);

EXPORT(const char*      ) skirmishAiCallback_Group_SupportedCommand_getName(int skirmishAIId, int groupId, int supportedCommandId);

EXPORT(const char*      ) skirmishAiCallback_Group_SupportedCommand_getToolTip(int skirmishAIId, int groupId, int supportedCommandId);

EXPORT(bool             ) skirmishAiCallback_Group_SupportedCommand_isShowUnique(int skirmishAIId, int groupId, int supportedCommandId);

EXPORT(bool             ) skirmishAiCallback_Group_SupportedCommand_isDisabled(int skirmishAIId, int groupId, int supportedCommandId);

EXPORT(int              ) skirmishAiCallback_Group_SupportedCommand_getParams(int skirmishAIId, int groupId, int supportedCommandId, const char** params, int params_sizeMax);

EXPORT(int              ) skirmishAiCallback_Group_OrderPreview_getId(int skirmishAIId, int groupId);

EXPORT(short            ) skirmishAiCallback_Group_OrderPreview_getOptions(int skirmishAIId, int groupId);

EXPORT(int              ) skirmishAiCallback_Group_OrderPreview_getTag(int skirmishAIId, int groupId);

EXPORT(int              ) skirmishAiCallback_Group_OrderPreview_getTimeOut(int skirmishAIId, int groupId);

EXPORT(int              ) skirmishAiCallback_Group_OrderPreview_getParams(int skirmishAIId, int groupId, float* params, int params_sizeMax);

EXPORT(bool             ) skirmishAiCallback_Group_isSelected(int skirmishAIId, int groupId);

// END OBJECT Group



// BEGINN OBJECT Mod
EXPORT(const char*      ) skirmishAiCallback_Mod_getFileName(int skirmishAIId);

EXPORT(int              ) skirmishAiCallback_Mod_getHash(int skirmishAIId);

EXPORT(const char*      ) skirmishAiCallback_Mod_getHumanName(int skirmishAIId);

EXPORT(const char*      ) skirmishAiCallback_Mod_getShortName(int skirmishAIId);

EXPORT(const char*      ) skirmishAiCallback_Mod_getVersion(int skirmishAIId);

EXPORT(const char*      ) skirmishAiCallback_Mod_getMutator(int skirmishAIId);

EXPORT(const char*      ) skirmishAiCallback_Mod_getDescription(int skirmishAIId);

EXPORT(bool             ) skirmishAiCallback_Mod_getAllowTeamColors(int skirmishAIId);

EXPORT(bool             ) skirmishAiCallback_Mod_getConstructionDecay(int skirmishAIId);

EXPORT(int              ) skirmishAiCallback_Mod_getConstructionDecayTime(int skirmishAIId);

EXPORT(float            ) skirmishAiCallback_Mod_getConstructionDecaySpeed(int skirmishAIId);

EXPORT(int              ) skirmishAiCallback_Mod_getMultiReclaim(int skirmishAIId);

EXPORT(int              ) skirmishAiCallback_Mod_getReclaimMethod(int skirmishAIId);

EXPORT(int              ) skirmishAiCallback_Mod_getReclaimUnitMethod(int skirmishAIId);

EXPORT(float            ) skirmishAiCallback_Mod_getReclaimUnitEnergyCostFactor(int skirmishAIId);

EXPORT(float            ) skirmishAiCallback_Mod_getReclaimUnitEfficiency(int skirmishAIId);

EXPORT(float            ) skirmishAiCallback_Mod_getReclaimFeatureEnergyCostFactor(int skirmishAIId);

EXPORT(bool             ) skirmishAiCallback_Mod_getReclaimAllowEnemies(int skirmishAIId);

EXPORT(bool             ) skirmishAiCallback_Mod_getReclaimAllowAllies(int skirmishAIId);

EXPORT(float            ) skirmishAiCallback_Mod_getRepairEnergyCostFactor(int skirmishAIId);

EXPORT(float            ) skirmishAiCallback_Mod_getResurrectEnergyCostFactor(int skirmishAIId);

EXPORT(float            ) skirmishAiCallback_Mod_getCaptureEnergyCostFactor(int skirmishAIId);

EXPORT(int              ) skirmishAiCallback_Mod_getTransportGround(int skirmishAIId);

EXPORT(int              ) skirmishAiCallback_Mod_getTransportHover(int skirmishAIId);

EXPORT(int              ) skirmishAiCallback_Mod_getTransportShip(int skirmishAIId);

EXPORT(int              ) skirmishAiCallback_Mod_getTransportAir(int skirmishAIId);

EXPORT(int              ) skirmishAiCallback_Mod_getFireAtKilled(int skirmishAIId);

EXPORT(int              ) skirmishAiCallback_Mod_getFireAtCrashing(int skirmishAIId);

EXPORT(int              ) skirmishAiCallback_Mod_getFlankingBonusModeDefault(int skirmishAIId);

EXPORT(int              ) skirmishAiCallback_Mod_getLosMipLevel(int skirmishAIId);

EXPORT(int              ) skirmishAiCallback_Mod_getAirMipLevel(int skirmishAIId);

EXPORT(float            ) skirmishAiCallback_Mod_getLosMul(int skirmishAIId);

EXPORT(float            ) skirmishAiCallback_Mod_getAirLosMul(int skirmishAIId);

EXPORT(bool             ) skirmishAiCallback_Mod_getRequireSonarUnderWater(int skirmishAIId);

// END OBJECT Mod



// BEGINN OBJECT Map
EXPORT(int              ) skirmishAiCallback_Map_getChecksum(int skirmishAIId);

EXPORT(void             ) skirmishAiCallback_Map_getStartPos(int skirmishAIId, float* return_posF3_out);

EXPORT(void             ) skirmishAiCallback_Map_getMousePos(int skirmishAIId, float* return_posF3_out);

EXPORT(bool             ) skirmishAiCallback_Map_isPosInCamera(int skirmishAIId, float* pos_posF3, float radius);

EXPORT(int              ) skirmishAiCallback_Map_getWidth(int skirmishAIId);

EXPORT(int              ) skirmishAiCallback_Map_getHeight(int skirmishAIId);

EXPORT(int              ) skirmishAiCallback_Map_getHeightMap(int skirmishAIId, float* heights, int heights_sizeMax);

EXPORT(int              ) skirmishAiCallback_Map_getCornersHeightMap(int skirmishAIId, float* cornerHeights, int cornerHeights_sizeMax);

EXPORT(float            ) skirmishAiCallback_Map_getMinHeight(int skirmishAIId);

EXPORT(float            ) skirmishAiCallback_Map_getMaxHeight(int skirmishAIId);

EXPORT(int              ) skirmishAiCallback_Map_getSlopeMap(int skirmishAIId, float* slopes, int slopes_sizeMax);

EXPORT(int              ) skirmishAiCallback_Map_getLosMap(int skirmishAIId, int* losValues, int losValues_sizeMax);

EXPORT(int              ) skirmishAiCallback_Map_getRadarMap(int skirmishAIId, int* radarValues, int radarValues_sizeMax);

EXPORT(int              ) skirmishAiCallback_Map_getJammerMap(int skirmishAIId, int* jammerValues, int jammerValues_sizeMax);

EXPORT(int              ) skirmishAiCallback_Map_getResourceMapRaw(int skirmishAIId, int resourceId, short* resources, int resources_sizeMax);

EXPORT(int              ) skirmishAiCallback_Map_getResourceMapSpotsPositions(int skirmishAIId, int resourceId, float* spots_AposF3, int spots_AposF3_sizeMax);

EXPORT(float            ) skirmishAiCallback_Map_initResourceMapSpotsNearest(int skirmishAIId, int resourceId, float* pos_posF3, float* return_posF3_out);

EXPORT(int              ) skirmishAiCallback_Map_getHash(int skirmishAIId);

EXPORT(const char*      ) skirmishAiCallback_Map_getName(int skirmishAIId);

EXPORT(const char*      ) skirmishAiCallback_Map_getHumanName(int skirmishAIId);

EXPORT(float            ) skirmishAiCallback_Map_getElevationAt(int skirmishAIId, float x, float z);

EXPORT(float            ) skirmishAiCallback_Map_getMaxResource(int skirmishAIId, int resourceId);

EXPORT(float            ) skirmishAiCallback_Map_getExtractorRadius(int skirmishAIId, int resourceId);

EXPORT(float            ) skirmishAiCallback_Map_getMinWind(int skirmishAIId);

EXPORT(float            ) skirmishAiCallback_Map_getMaxWind(int skirmishAIId);

EXPORT(float            ) skirmishAiCallback_Map_getTidalStrength(int skirmishAIId);

EXPORT(float            ) skirmishAiCallback_Map_getGravity(int skirmishAIId);

EXPORT(int              ) skirmishAiCallback_Map_getPoints(int skirmishAIId, bool includeAllies);

EXPORT(void             ) skirmishAiCallback_Map_Point_getPosition(int skirmishAIId, int pointId, float* return_posF3_out);

EXPORT(void             ) skirmishAiCallback_Map_Point_getColor(int skirmishAIId, int pointId, short* return_colorS3_out);

EXPORT(const char*      ) skirmishAiCallback_Map_Point_getLabel(int skirmishAIId, int pointId);

EXPORT(int              ) skirmishAiCallback_Map_getLines(int skirmishAIId, bool includeAllies);

EXPORT(void             ) skirmishAiCallback_Map_Line_getFirstPosition(int skirmishAIId, int lineId, float* return_posF3_out);

EXPORT(void             ) skirmishAiCallback_Map_Line_getSecondPosition(int skirmishAIId, int lineId, float* return_posF3_out);

EXPORT(void             ) skirmishAiCallback_Map_Line_getColor(int skirmishAIId, int lineId, short* return_colorS3_out);

EXPORT(bool             ) skirmishAiCallback_Map_isPossibleToBuildAt(int skirmishAIId, int unitDefId, float* pos_posF3, int facing);

EXPORT(void             ) skirmishAiCallback_Map_findClosestBuildSite(int skirmishAIId, int unitDefId, float* pos_posF3, float searchRadius, int minDist, int facing, float* return_posF3_out);

// BEGINN OBJECT Map



// BEGINN OBJECT FeatureDef
<<<<<<< HEAD
EXPORT(int              ) skirmishAiCallback_getFeatureDefs(int skirmishAIId, int* featureDefIds, int featureDefIds_sizeMax);

//int) skirmishAiCallback_FeatureDef_getId(int skirmishAIId, int featureDefId);

EXPORT(const char*      ) skirmishAiCallback_FeatureDef_getName(int skirmishAIId, int featureDefId);

EXPORT(const char*      ) skirmishAiCallback_FeatureDef_getDescription(int skirmishAIId, int featureDefId);

EXPORT(const char*      ) skirmishAiCallback_FeatureDef_getFileName(int skirmishAIId, int featureDefId);

EXPORT(float            ) skirmishAiCallback_FeatureDef_getContainedResource(int skirmishAIId, int featureDefId, int resourceId);

EXPORT(float            ) skirmishAiCallback_FeatureDef_getMaxHealth(int skirmishAIId, int featureDefId);

EXPORT(float            ) skirmishAiCallback_FeatureDef_getReclaimTime(int skirmishAIId, int featureDefId);

EXPORT(float            ) skirmishAiCallback_FeatureDef_getMass(int skirmishAIId, int featureDefId);

EXPORT(const char*      ) skirmishAiCallback_FeatureDef_CollisionVolume_getType(int skirmishAIId, int featureDefId);

EXPORT(void             ) skirmishAiCallback_FeatureDef_CollisionVolume_getScales(int skirmishAIId, int featureDefId, float* return_posF3_out);

EXPORT(void             ) skirmishAiCallback_FeatureDef_CollisionVolume_getOffsets(int skirmishAIId, int featureDefId, float* return_posF3_out);

EXPORT(int              ) skirmishAiCallback_FeatureDef_CollisionVolume_getTest(int skirmishAIId, int featureDefId);

EXPORT(bool             ) skirmishAiCallback_FeatureDef_isUpright(int skirmishAIId, int featureDefId);

EXPORT(int              ) skirmishAiCallback_FeatureDef_getDrawType(int skirmishAIId, int featureDefId);

EXPORT(const char*      ) skirmishAiCallback_FeatureDef_getModelName(int skirmishAIId, int featureDefId);

EXPORT(int              ) skirmishAiCallback_FeatureDef_getResurrectable(int skirmishAIId, int featureDefId);

EXPORT(int              ) skirmishAiCallback_FeatureDef_getSmokeTime(int skirmishAIId, int featureDefId);

EXPORT(bool             ) skirmishAiCallback_FeatureDef_isDestructable(int skirmishAIId, int featureDefId);

EXPORT(bool             ) skirmishAiCallback_FeatureDef_isReclaimable(int skirmishAIId, int featureDefId);

EXPORT(bool             ) skirmishAiCallback_FeatureDef_isBlocking(int skirmishAIId, int featureDefId);

EXPORT(bool             ) skirmishAiCallback_FeatureDef_isBurnable(int skirmishAIId, int featureDefId);

EXPORT(bool             ) skirmishAiCallback_FeatureDef_isFloating(int skirmishAIId, int featureDefId);

EXPORT(bool             ) skirmishAiCallback_FeatureDef_isNoSelect(int skirmishAIId, int featureDefId);

EXPORT(bool             ) skirmishAiCallback_FeatureDef_isGeoThermal(int skirmishAIId, int featureDefId);

EXPORT(const char*      ) skirmishAiCallback_FeatureDef_getDeathFeature(int skirmishAIId, int featureDefId);

EXPORT(int              ) skirmishAiCallback_FeatureDef_getXSize(int skirmishAIId, int featureDefId);

EXPORT(int              ) skirmishAiCallback_FeatureDef_getZSize(int skirmishAIId, int featureDefId);

EXPORT(int              ) skirmishAiCallback_FeatureDef_getCustomParams(int skirmishAIId, int featureDefId, const char** keys, const char** values);

=======
EXPORT(int              ) skirmishAiCallback_0MULTI1SIZE0FeatureDef(int teamId);
EXPORT(int              ) skirmishAiCallback_0MULTI1VALS0FeatureDef(int teamId, int featureDefIds[],
		int featureDefIds_max);
//int) skirmishAiCallback_FeatureDef_getId(int teamId, int featureDefId);
EXPORT(const char*      ) skirmishAiCallback_FeatureDef_getName(int teamId,
		int featureDefId);
EXPORT(const char*      ) skirmishAiCallback_FeatureDef_getDescription(int teamId,
		int featureDefId);
EXPORT(const char*      ) skirmishAiCallback_FeatureDef_getFileName(int teamId,
		int featureDefId);
EXPORT(float            ) skirmishAiCallback_FeatureDef_0REF1Resource2resourceId0getContainedResource(
		int teamId, int featureDefId, int resourceId);
EXPORT(float            ) skirmishAiCallback_FeatureDef_getMaxHealth(int teamId, int featureDefId);
EXPORT(float            ) skirmishAiCallback_FeatureDef_getReclaimTime(int teamId,
		int featureDefId);
EXPORT(float            ) skirmishAiCallback_FeatureDef_getMass(int teamId, int featureDefId);
EXPORT(bool             ) skirmishAiCallback_FeatureDef_isUpright(int teamId, int featureDefId);
EXPORT(int              ) skirmishAiCallback_FeatureDef_getDrawType(int teamId, int featureDefId);
EXPORT(const char*      ) skirmishAiCallback_FeatureDef_getModelName(int teamId,
		int featureDefId);
EXPORT(int              ) skirmishAiCallback_FeatureDef_getResurrectable(int teamId,
		int featureDefId);
EXPORT(int              ) skirmishAiCallback_FeatureDef_getSmokeTime(int teamId, int featureDefId);
EXPORT(bool             ) skirmishAiCallback_FeatureDef_isDestructable(int teamId,
		int featureDefId);
EXPORT(bool             ) skirmishAiCallback_FeatureDef_isReclaimable(int teamId, int featureDefId);
EXPORT(bool             ) skirmishAiCallback_FeatureDef_isBlocking(int teamId, int featureDefId);
EXPORT(bool             ) skirmishAiCallback_FeatureDef_isBurnable(int teamId, int featureDefId);
EXPORT(bool             ) skirmishAiCallback_FeatureDef_isFloating(int teamId, int featureDefId);
EXPORT(bool             ) skirmishAiCallback_FeatureDef_isNoSelect(int teamId, int featureDefId);
EXPORT(bool             ) skirmishAiCallback_FeatureDef_isGeoThermal(int teamId, int featureDefId);
EXPORT(const char*      ) skirmishAiCallback_FeatureDef_getDeathFeature(int teamId,
		int featureDefId);
EXPORT(int              ) skirmishAiCallback_FeatureDef_getXSize(int teamId, int featureDefId);
EXPORT(int              ) skirmishAiCallback_FeatureDef_getZSize(int teamId, int featureDefId);
EXPORT(int              ) skirmishAiCallback_FeatureDef_0MAP1SIZE0getCustomParams(int teamId,
		int featureDefId);
EXPORT(void) skirmishAiCallback_FeatureDef_0MAP1KEYS0getCustomParams(int teamId,
		int featureDefId, const char* keys[]);
EXPORT(void) skirmishAiCallback_FeatureDef_0MAP1VALS0getCustomParams(int teamId,
		int featureDefId, const char* values[]);
>>>>>>> 9805a2d3
// END OBJECT FeatureDef


// BEGINN OBJECT Feature
EXPORT(int              ) skirmishAiCallback_getFeatures(int skirmishAIId, int* featureIds, int featureIds_sizeMax);

EXPORT(int              ) skirmishAiCallback_getFeaturesIn(int skirmishAIId, float* pos_posF3, float radius, int* featureIds, int featureIds_sizeMax);

EXPORT(int              ) skirmishAiCallback_Feature_getDef(int skirmishAIId, int featureId);

EXPORT(float            ) skirmishAiCallback_Feature_getHealth(int skirmishAIId, int featureId);

EXPORT(float            ) skirmishAiCallback_Feature_getReclaimLeft(int skirmishAIId, int featureId);

EXPORT(void             ) skirmishAiCallback_Feature_getPosition(int skirmishAIId, int featureId, float* return_posF3_out);

// END OBJECT Feature



// BEGINN OBJECT WeaponDef
EXPORT(int              ) skirmishAiCallback_getWeaponDefs(int skirmishAIId);

EXPORT(int              ) skirmishAiCallback_getWeaponDefByName(int skirmishAIId, const char* weaponDefName);

EXPORT(const char*      ) skirmishAiCallback_WeaponDef_getName(int skirmishAIId, int weaponDefId);

EXPORT(const char*      ) skirmishAiCallback_WeaponDef_getType(int skirmishAIId, int weaponDefId);

EXPORT(const char*      ) skirmishAiCallback_WeaponDef_getDescription(int skirmishAIId, int weaponDefId);

EXPORT(const char*      ) skirmishAiCallback_WeaponDef_getFileName(int skirmishAIId, int weaponDefId);

EXPORT(const char*      ) skirmishAiCallback_WeaponDef_getCegTag(int skirmishAIId, int weaponDefId);

EXPORT(float            ) skirmishAiCallback_WeaponDef_getRange(int skirmishAIId, int weaponDefId);

EXPORT(float            ) skirmishAiCallback_WeaponDef_getHeightMod(int skirmishAIId, int weaponDefId);

EXPORT(float            ) skirmishAiCallback_WeaponDef_getAccuracy(int skirmishAIId, int weaponDefId);

EXPORT(float            ) skirmishAiCallback_WeaponDef_getSprayAngle(int skirmishAIId, int weaponDefId);

EXPORT(float            ) skirmishAiCallback_WeaponDef_getMovingAccuracy(int skirmishAIId, int weaponDefId);

EXPORT(float            ) skirmishAiCallback_WeaponDef_getTargetMoveError(int skirmishAIId, int weaponDefId);

EXPORT(float            ) skirmishAiCallback_WeaponDef_getLeadLimit(int skirmishAIId, int weaponDefId);

EXPORT(float            ) skirmishAiCallback_WeaponDef_getLeadBonus(int skirmishAIId, int weaponDefId);

EXPORT(float            ) skirmishAiCallback_WeaponDef_getPredictBoost(int skirmishAIId, int weaponDefId);

// Deprecate the following function, if no longer needed by legacy Cpp AIs
EXPORT(int              ) skirmishAiCallback_WeaponDef_getNumDamageTypes(int skirmishAIId);

EXPORT(int              ) skirmishAiCallback_WeaponDef_Damage_getParalyzeDamageTime(int skirmishAIId, int weaponDefId);

EXPORT(float            ) skirmishAiCallback_WeaponDef_Damage_getImpulseFactor(int skirmishAIId, int weaponDefId);

EXPORT(float            ) skirmishAiCallback_WeaponDef_Damage_getImpulseBoost(int skirmishAIId, int weaponDefId);

EXPORT(float            ) skirmishAiCallback_WeaponDef_Damage_getCraterMult(int skirmishAIId, int weaponDefId);

EXPORT(float            ) skirmishAiCallback_WeaponDef_Damage_getCraterBoost(int skirmishAIId, int weaponDefId);

//EXPORT(float            ) skirmishAiCallback_WeaponDef_Damage_getType(int skirmishAIId, int weaponDefId, int typeId);

EXPORT(int              ) skirmishAiCallback_WeaponDef_Damage_getTypes(int skirmishAIId, int weaponDefId, float* types, int types_sizeMax);

EXPORT(float            ) skirmishAiCallback_WeaponDef_getAreaOfEffect(int skirmishAIId, int weaponDefId);

EXPORT(bool             ) skirmishAiCallback_WeaponDef_isNoSelfDamage(int skirmishAIId, int weaponDefId);

EXPORT(float            ) skirmishAiCallback_WeaponDef_getFireStarter(int skirmishAIId, int weaponDefId);

EXPORT(float            ) skirmishAiCallback_WeaponDef_getEdgeEffectiveness(int skirmishAIId, int weaponDefId);

EXPORT(float            ) skirmishAiCallback_WeaponDef_getSize(int skirmishAIId, int weaponDefId);

EXPORT(float            ) skirmishAiCallback_WeaponDef_getSizeGrowth(int skirmishAIId, int weaponDefId);

EXPORT(float            ) skirmishAiCallback_WeaponDef_getCollisionSize(int skirmishAIId, int weaponDefId);

EXPORT(int              ) skirmishAiCallback_WeaponDef_getSalvoSize(int skirmishAIId, int weaponDefId);

EXPORT(float            ) skirmishAiCallback_WeaponDef_getSalvoDelay(int skirmishAIId, int weaponDefId);

EXPORT(float            ) skirmishAiCallback_WeaponDef_getReload(int skirmishAIId, int weaponDefId);

EXPORT(float            ) skirmishAiCallback_WeaponDef_getBeamTime(int skirmishAIId, int weaponDefId);

EXPORT(bool             ) skirmishAiCallback_WeaponDef_isBeamBurst(int skirmishAIId, int weaponDefId);

EXPORT(bool             ) skirmishAiCallback_WeaponDef_isWaterBounce(int skirmishAIId, int weaponDefId);

EXPORT(bool             ) skirmishAiCallback_WeaponDef_isGroundBounce(int skirmishAIId, int weaponDefId);

EXPORT(float            ) skirmishAiCallback_WeaponDef_getBounceRebound(int skirmishAIId, int weaponDefId);

EXPORT(float            ) skirmishAiCallback_WeaponDef_getBounceSlip(int skirmishAIId, int weaponDefId);

EXPORT(int              ) skirmishAiCallback_WeaponDef_getNumBounce(int skirmishAIId, int weaponDefId);

EXPORT(float            ) skirmishAiCallback_WeaponDef_getMaxAngle(int skirmishAIId, int weaponDefId);

EXPORT(float            ) skirmishAiCallback_WeaponDef_getRestTime(int skirmishAIId, int weaponDefId);

EXPORT(float            ) skirmishAiCallback_WeaponDef_getUpTime(int skirmishAIId, int weaponDefId);

EXPORT(int              ) skirmishAiCallback_WeaponDef_getFlightTime(int skirmishAIId, int weaponDefId);

EXPORT(float            ) skirmishAiCallback_WeaponDef_getCost(int skirmishAIId, int weaponDefId, int resourceId);

EXPORT(float            ) skirmishAiCallback_WeaponDef_getSupplyCost(int skirmishAIId, int weaponDefId);

EXPORT(int              ) skirmishAiCallback_WeaponDef_getProjectilesPerShot(int skirmishAIId, int weaponDefId);

//EXPORT(int              ) skirmishAiCallback_WeaponDef_getTdfId(int skirmishAIId, int weaponDefId);

EXPORT(bool             ) skirmishAiCallback_WeaponDef_isTurret(int skirmishAIId, int weaponDefId);

EXPORT(bool             ) skirmishAiCallback_WeaponDef_isOnlyForward(int skirmishAIId, int weaponDefId);

EXPORT(bool             ) skirmishAiCallback_WeaponDef_isFixedLauncher(int skirmishAIId, int weaponDefId);

EXPORT(bool             ) skirmishAiCallback_WeaponDef_isWaterWeapon(int skirmishAIId, int weaponDefId);

EXPORT(bool             ) skirmishAiCallback_WeaponDef_isFireSubmersed(int skirmishAIId, int weaponDefId);

EXPORT(bool             ) skirmishAiCallback_WeaponDef_isSubMissile(int skirmishAIId, int weaponDefId);

EXPORT(bool             ) skirmishAiCallback_WeaponDef_isTracks(int skirmishAIId, int weaponDefId);

EXPORT(bool             ) skirmishAiCallback_WeaponDef_isDropped(int skirmishAIId, int weaponDefId);

EXPORT(bool             ) skirmishAiCallback_WeaponDef_isParalyzer(int skirmishAIId, int weaponDefId);

EXPORT(bool             ) skirmishAiCallback_WeaponDef_isImpactOnly(int skirmishAIId, int weaponDefId);

EXPORT(bool             ) skirmishAiCallback_WeaponDef_isNoAutoTarget(int skirmishAIId, int weaponDefId);

EXPORT(bool             ) skirmishAiCallback_WeaponDef_isManualFire(int skirmishAIId, int weaponDefId);

EXPORT(int              ) skirmishAiCallback_WeaponDef_getInterceptor(int skirmishAIId, int weaponDefId);

EXPORT(int              ) skirmishAiCallback_WeaponDef_getTargetable(int skirmishAIId, int weaponDefId);

EXPORT(bool             ) skirmishAiCallback_WeaponDef_isStockpileable(int skirmishAIId, int weaponDefId);

EXPORT(float            ) skirmishAiCallback_WeaponDef_getCoverageRange(int skirmishAIId, int weaponDefId);

EXPORT(float            ) skirmishAiCallback_WeaponDef_getStockpileTime(int skirmishAIId, int weaponDefId);

EXPORT(float            ) skirmishAiCallback_WeaponDef_getIntensity(int skirmishAIId, int weaponDefId);

EXPORT(float            ) skirmishAiCallback_WeaponDef_getThickness(int skirmishAIId, int weaponDefId);

EXPORT(float            ) skirmishAiCallback_WeaponDef_getLaserFlareSize(int skirmishAIId, int weaponDefId);

EXPORT(float            ) skirmishAiCallback_WeaponDef_getCoreThickness(int skirmishAIId, int weaponDefId);

EXPORT(float            ) skirmishAiCallback_WeaponDef_getDuration(int skirmishAIId, int weaponDefId);

EXPORT(int              ) skirmishAiCallback_WeaponDef_getLodDistance(int skirmishAIId, int weaponDefId);

EXPORT(float            ) skirmishAiCallback_WeaponDef_getFalloffRate(int skirmishAIId, int weaponDefId);

EXPORT(int              ) skirmishAiCallback_WeaponDef_getGraphicsType(int skirmishAIId, int weaponDefId);

EXPORT(bool             ) skirmishAiCallback_WeaponDef_isSoundTrigger(int skirmishAIId, int weaponDefId);

EXPORT(bool             ) skirmishAiCallback_WeaponDef_isSelfExplode(int skirmishAIId, int weaponDefId);

EXPORT(bool             ) skirmishAiCallback_WeaponDef_isGravityAffected(int skirmishAIId, int weaponDefId);

EXPORT(int              ) skirmishAiCallback_WeaponDef_getHighTrajectory(int skirmishAIId, int weaponDefId);

EXPORT(float            ) skirmishAiCallback_WeaponDef_getMyGravity(int skirmishAIId, int weaponDefId);

EXPORT(bool             ) skirmishAiCallback_WeaponDef_isNoExplode(int skirmishAIId, int weaponDefId);

EXPORT(float            ) skirmishAiCallback_WeaponDef_getStartVelocity(int skirmishAIId, int weaponDefId);

EXPORT(float            ) skirmishAiCallback_WeaponDef_getWeaponAcceleration(int skirmishAIId, int weaponDefId);

EXPORT(float            ) skirmishAiCallback_WeaponDef_getTurnRate(int skirmishAIId, int weaponDefId);

EXPORT(float            ) skirmishAiCallback_WeaponDef_getMaxVelocity(int skirmishAIId, int weaponDefId);

EXPORT(float            ) skirmishAiCallback_WeaponDef_getProjectileSpeed(int skirmishAIId, int weaponDefId);

EXPORT(float            ) skirmishAiCallback_WeaponDef_getExplosionSpeed(int skirmishAIId, int weaponDefId);

EXPORT(int              ) skirmishAiCallback_WeaponDef_getOnlyTargetCategory(int skirmishAIId, int weaponDefId);

EXPORT(float            ) skirmishAiCallback_WeaponDef_getWobble(int skirmishAIId, int weaponDefId);

EXPORT(float            ) skirmishAiCallback_WeaponDef_getDance(int skirmishAIId, int weaponDefId);

EXPORT(float            ) skirmishAiCallback_WeaponDef_getTrajectoryHeight(int skirmishAIId, int weaponDefId);

EXPORT(bool             ) skirmishAiCallback_WeaponDef_isLargeBeamLaser(int skirmishAIId, int weaponDefId);

EXPORT(bool             ) skirmishAiCallback_WeaponDef_isShield(int skirmishAIId, int weaponDefId);

EXPORT(bool             ) skirmishAiCallback_WeaponDef_isShieldRepulser(int skirmishAIId, int weaponDefId);

EXPORT(bool             ) skirmishAiCallback_WeaponDef_isSmartShield(int skirmishAIId, int weaponDefId);

EXPORT(bool             ) skirmishAiCallback_WeaponDef_isExteriorShield(int skirmishAIId, int weaponDefId);

EXPORT(bool             ) skirmishAiCallback_WeaponDef_isVisibleShield(int skirmishAIId, int weaponDefId);

EXPORT(bool             ) skirmishAiCallback_WeaponDef_isVisibleShieldRepulse(int skirmishAIId, int weaponDefId);

EXPORT(int              ) skirmishAiCallback_WeaponDef_getVisibleShieldHitFrames(int skirmishAIId, int weaponDefId);

EXPORT(float            ) skirmishAiCallback_WeaponDef_Shield_getResourceUse(int skirmishAIId, int weaponDefId, int resourceId);

EXPORT(float            ) skirmishAiCallback_WeaponDef_Shield_getRadius(int skirmishAIId, int weaponDefId);

EXPORT(float            ) skirmishAiCallback_WeaponDef_Shield_getForce(int skirmishAIId, int weaponDefId);

EXPORT(float            ) skirmishAiCallback_WeaponDef_Shield_getMaxSpeed(int skirmishAIId, int weaponDefId);

EXPORT(float            ) skirmishAiCallback_WeaponDef_Shield_getPower(int skirmishAIId, int weaponDefId);

EXPORT(float            ) skirmishAiCallback_WeaponDef_Shield_getPowerRegen(int skirmishAIId, int weaponDefId);

EXPORT(float            ) skirmishAiCallback_WeaponDef_Shield_getPowerRegenResource(int skirmishAIId, int weaponDefId, int resourceId);

EXPORT(float            ) skirmishAiCallback_WeaponDef_Shield_getStartingPower(int skirmishAIId, int weaponDefId);

EXPORT(int              ) skirmishAiCallback_WeaponDef_Shield_getRechargeDelay(int skirmishAIId, int weaponDefId);

EXPORT(void             ) skirmishAiCallback_WeaponDef_Shield_getGoodColor(int skirmishAIId, int weaponDefId, short* return_colorS3_out);

EXPORT(void             ) skirmishAiCallback_WeaponDef_Shield_getBadColor(int skirmishAIId, int weaponDefId, short* return_colorS3_out);

EXPORT(short            ) skirmishAiCallback_WeaponDef_Shield_getAlpha(int skirmishAIId, int weaponDefId);

EXPORT(int              ) skirmishAiCallback_WeaponDef_Shield_getInterceptType(int skirmishAIId, int weaponDefId);

EXPORT(int              ) skirmishAiCallback_WeaponDef_getInterceptedByShieldType(int skirmishAIId, int weaponDefId);

EXPORT(bool             ) skirmishAiCallback_WeaponDef_isAvoidFriendly(int skirmishAIId, int weaponDefId);

EXPORT(bool             ) skirmishAiCallback_WeaponDef_isAvoidFeature(int skirmishAIId, int weaponDefId);

EXPORT(bool             ) skirmishAiCallback_WeaponDef_isAvoidNeutral(int skirmishAIId, int weaponDefId);

EXPORT(float            ) skirmishAiCallback_WeaponDef_getTargetBorder(int skirmishAIId, int weaponDefId);

EXPORT(float            ) skirmishAiCallback_WeaponDef_getCylinderTargetting(int skirmishAIId, int weaponDefId);

EXPORT(float            ) skirmishAiCallback_WeaponDef_getMinIntensity(int skirmishAIId, int weaponDefId);

EXPORT(float            ) skirmishAiCallback_WeaponDef_getHeightBoostFactor(int skirmishAIId, int weaponDefId);

EXPORT(float            ) skirmishAiCallback_WeaponDef_getProximityPriority(int skirmishAIId, int weaponDefId);

EXPORT(int              ) skirmishAiCallback_WeaponDef_getCollisionFlags(int skirmishAIId, int weaponDefId);

EXPORT(bool             ) skirmishAiCallback_WeaponDef_isSweepFire(int skirmishAIId, int weaponDefId);

EXPORT(bool             ) skirmishAiCallback_WeaponDef_isAbleToAttackGround(int skirmishAIId, int weaponDefId);

EXPORT(float            ) skirmishAiCallback_WeaponDef_getCameraShake(int skirmishAIId, int weaponDefId);

EXPORT(float            ) skirmishAiCallback_WeaponDef_getDynDamageExp(int skirmishAIId, int weaponDefId);

EXPORT(float            ) skirmishAiCallback_WeaponDef_getDynDamageMin(int skirmishAIId, int weaponDefId);

EXPORT(float            ) skirmishAiCallback_WeaponDef_getDynDamageRange(int skirmishAIId, int weaponDefId);

EXPORT(bool             ) skirmishAiCallback_WeaponDef_isDynDamageInverted(int skirmishAIId, int weaponDefId);

EXPORT(int              ) skirmishAiCallback_WeaponDef_getCustomParams(int skirmishAIId, int weaponDefId, const char** keys, const char** values);

// END OBJECT WeaponDef

EXPORT(bool             ) skirmishAiCallback_Debug_GraphDrawer_isEnabled(int skirmishAIId);

#if	defined(__cplusplus)
} // extern "C"
#endif

#if defined __cplusplus && !defined BUILDING_AI
struct SSkirmishAICallback;
class CAICallback;
class CAICheats;

// for engine internal use only
SSkirmishAICallback* skirmishAiCallback_getInstanceFor(int skirmishAIId, int teamId, CAICallback* aiCallback, CAICheats* aiCheats);

void skirmishAiCallback_release(int skirmishAIId);

#endif // defined __cplusplus && !defined BUILDING_AI

#endif // _SSKIRMISHAICALLBACKIMPL_H<|MERGE_RESOLUTION|>--- conflicted
+++ resolved
@@ -320,14 +320,6 @@
 
 EXPORT(float            ) skirmishAiCallback_UnitDef_FlankingBonus_getMobilityAdd(int skirmishAIId, int unitDefId);
 
-EXPORT(const char*      ) skirmishAiCallback_UnitDef_CollisionVolume_getType(int skirmishAIId, int unitDefId);
-
-EXPORT(void             ) skirmishAiCallback_UnitDef_CollisionVolume_getScales(int skirmishAIId, int unitDefId, float* return_posF3_out);
-
-EXPORT(void             ) skirmishAiCallback_UnitDef_CollisionVolume_getOffsets(int skirmishAIId, int unitDefId, float* return_posF3_out);
-
-EXPORT(int              ) skirmishAiCallback_UnitDef_CollisionVolume_getTest(int skirmishAIId, int unitDefId);
-
 EXPORT(float            ) skirmishAiCallback_UnitDef_getMaxWeaponRange(int skirmishAIId, int unitDefId);
 
 EXPORT(const char*      ) skirmishAiCallback_UnitDef_getType(int skirmishAIId, int unitDefId);
@@ -733,298 +725,7 @@
 
 EXPORT(void             ) skirmishAiCallback_Unit_getPos(int skirmishAIId, int unitId, float* return_posF3_out);
 
-<<<<<<< HEAD
 EXPORT(void             ) skirmishAiCallback_Unit_getVel(int skirmishAIId, int unitId, float* return_posF3_out);
-=======
-// BEGINN OBJECT UnitDef
-EXPORT(int              ) skirmishAiCallback_0MULTI1SIZE0UnitDef(int teamId);
-EXPORT(int              ) skirmishAiCallback_0MULTI1VALS0UnitDef(int teamId, int unitDefIds[],
-		int unitDefIds_max);
-EXPORT(int              ) skirmishAiCallback_0MULTI1FETCH3UnitDefByName0UnitDef(int teamId,
-		const char* unitName);
-//int) skirmishAiCallback_UnitDef_getId(int teamId, int unitDefId);
-EXPORT(float            ) skirmishAiCallback_UnitDef_getHeight(int teamId, int unitDefId);
-EXPORT(float            ) skirmishAiCallback_UnitDef_getRadius(int teamId, int unitDefId);
-EXPORT(bool             ) skirmishAiCallback_UnitDef_isValid(int teamId, int unitDefId);
-EXPORT(const char*      ) skirmishAiCallback_UnitDef_getName(int teamId, int unitDefId);
-EXPORT(const char*      ) skirmishAiCallback_UnitDef_getHumanName(int teamId, int unitDefId);
-EXPORT(const char*      ) skirmishAiCallback_UnitDef_getFileName(int teamId, int unitDefId);
-EXPORT(int              ) skirmishAiCallback_UnitDef_getAiHint(int teamId, int unitDefId);
-EXPORT(int              ) skirmishAiCallback_UnitDef_getCobId(int teamId, int unitDefId);
-EXPORT(int              ) skirmishAiCallback_UnitDef_getTechLevel(int teamId, int unitDefId);
-EXPORT(const char*      ) skirmishAiCallback_UnitDef_getGaia(int teamId, int unitDefId);
-EXPORT(float            ) skirmishAiCallback_UnitDef_0REF1Resource2resourceId0getUpkeep(int teamId,
-		int unitDefId, int resourceId);
-
-EXPORT(float            ) skirmishAiCallback_UnitDef_0REF1Resource2resourceId0getResourceMake(
-		int teamId, int unitDefId, int resourceId);
-EXPORT(float            ) skirmishAiCallback_UnitDef_0REF1Resource2resourceId0getMakesResource(
-		int teamId, int unitDefId, int resourceId);
-EXPORT(float            ) skirmishAiCallback_UnitDef_0REF1Resource2resourceId0getCost(int teamId,
-		int unitDefId, int resourceId);
-EXPORT(float            ) skirmishAiCallback_UnitDef_0REF1Resource2resourceId0getExtractsResource(
-		int teamId, int unitDefId, int resourceId);
-EXPORT(float            ) skirmishAiCallback_UnitDef_0REF1Resource2resourceId0getResourceExtractorRange(
-		int teamId, int unitDefId, int resourceId);
-EXPORT(float            ) skirmishAiCallback_UnitDef_0REF1Resource2resourceId0getWindResourceGenerator(
-		int teamId, int unitDefId, int resourceId);
-EXPORT(float            ) skirmishAiCallback_UnitDef_0REF1Resource2resourceId0getTidalResourceGenerator(
-		int teamId, int unitDefId, int resourceId);
-EXPORT(float            ) skirmishAiCallback_UnitDef_0REF1Resource2resourceId0getStorage(
-		int teamId, int unitDefId, int resourceId);
-EXPORT(bool             ) skirmishAiCallback_UnitDef_0REF1Resource2resourceId0isSquareResourceExtractor(
-		int teamId, int unitDefId, int resourceId);
-EXPORT(float            ) skirmishAiCallback_UnitDef_getBuildTime(int teamId, int unitDefId);
-EXPORT(float            ) skirmishAiCallback_UnitDef_getAutoHeal(int teamId, int unitDefId);
-EXPORT(float            ) skirmishAiCallback_UnitDef_getIdleAutoHeal(int teamId, int unitDefId);
-EXPORT(int              ) skirmishAiCallback_UnitDef_getIdleTime(int teamId, int unitDefId);
-EXPORT(float            ) skirmishAiCallback_UnitDef_getPower(int teamId, int unitDefId);
-EXPORT(float            ) skirmishAiCallback_UnitDef_getHealth(int teamId, int unitDefId);
-EXPORT(unsigned int     ) skirmishAiCallback_UnitDef_getCategory(int teamId, int unitDefId);
-EXPORT(float            ) skirmishAiCallback_UnitDef_getSpeed(int teamId, int unitDefId);
-EXPORT(float            ) skirmishAiCallback_UnitDef_getTurnRate(int teamId, int unitDefId);
-EXPORT(bool             ) skirmishAiCallback_UnitDef_isTurnInPlace(int teamId, int unitDefId);
-EXPORT(float            ) skirmishAiCallback_UnitDef_getTurnInPlaceDistance(int teamId, int unitDefId);
-EXPORT(float            ) skirmishAiCallback_UnitDef_getTurnInPlaceSpeedLimit(int teamId, int unitDefId);
-EXPORT(int              ) skirmishAiCallback_UnitDef_getMoveType(int teamId, int unitDefId);
-EXPORT(bool             ) skirmishAiCallback_UnitDef_isUpright(int teamId, int unitDefId);
-EXPORT(bool             ) skirmishAiCallback_UnitDef_isCollide(int teamId, int unitDefId);
-EXPORT(float            ) skirmishAiCallback_UnitDef_getControlRadius(int teamId, int unitDefId);
-EXPORT(float            ) skirmishAiCallback_UnitDef_getLosRadius(int teamId, int unitDefId);
-EXPORT(float            ) skirmishAiCallback_UnitDef_getAirLosRadius(int teamId, int unitDefId);
-EXPORT(float            ) skirmishAiCallback_UnitDef_getLosHeight(int teamId, int unitDefId);
-EXPORT(int              ) skirmishAiCallback_UnitDef_getRadarRadius(int teamId, int unitDefId);
-EXPORT(int              ) skirmishAiCallback_UnitDef_getSonarRadius(int teamId, int unitDefId);
-EXPORT(int              ) skirmishAiCallback_UnitDef_getJammerRadius(int teamId, int unitDefId);
-EXPORT(int              ) skirmishAiCallback_UnitDef_getSonarJamRadius(int teamId, int unitDefId);
-EXPORT(int              ) skirmishAiCallback_UnitDef_getSeismicRadius(int teamId, int unitDefId);
-EXPORT(float            ) skirmishAiCallback_UnitDef_getSeismicSignature(int teamId,
-		int unitDefId);
-EXPORT(bool             ) skirmishAiCallback_UnitDef_isStealth(int teamId, int unitDefId);
-EXPORT(bool             ) skirmishAiCallback_UnitDef_isSonarStealth(int teamId, int unitDefId);
-EXPORT(bool             ) skirmishAiCallback_UnitDef_isBuildRange3D(int teamId, int unitDefId);
-EXPORT(float            ) skirmishAiCallback_UnitDef_getBuildDistance(int teamId, int unitDefId);
-EXPORT(float            ) skirmishAiCallback_UnitDef_getBuildSpeed(int teamId, int unitDefId);
-EXPORT(float            ) skirmishAiCallback_UnitDef_getReclaimSpeed(int teamId, int unitDefId);
-EXPORT(float            ) skirmishAiCallback_UnitDef_getRepairSpeed(int teamId, int unitDefId);
-EXPORT(float            ) skirmishAiCallback_UnitDef_getMaxRepairSpeed(int teamId, int unitDefId);
-EXPORT(float            ) skirmishAiCallback_UnitDef_getResurrectSpeed(int teamId, int unitDefId);
-EXPORT(float            ) skirmishAiCallback_UnitDef_getCaptureSpeed(int teamId, int unitDefId);
-EXPORT(float            ) skirmishAiCallback_UnitDef_getTerraformSpeed(int teamId, int unitDefId);
-EXPORT(float            ) skirmishAiCallback_UnitDef_getMass(int teamId, int unitDefId);
-EXPORT(bool             ) skirmishAiCallback_UnitDef_isPushResistant(int teamId, int unitDefId);
-EXPORT(bool             ) skirmishAiCallback_UnitDef_isStrafeToAttack(int teamId, int unitDefId);
-EXPORT(float            ) skirmishAiCallback_UnitDef_getMinCollisionSpeed(int teamId,
-		int unitDefId);
-EXPORT(float            ) skirmishAiCallback_UnitDef_getSlideTolerance(int teamId, int unitDefId);
-EXPORT(float            ) skirmishAiCallback_UnitDef_getMaxSlope(int teamId, int unitDefId);
-EXPORT(float            ) skirmishAiCallback_UnitDef_getMaxHeightDif(int teamId, int unitDefId);
-EXPORT(float            ) skirmishAiCallback_UnitDef_getMinWaterDepth(int teamId, int unitDefId);
-EXPORT(float            ) skirmishAiCallback_UnitDef_getWaterline(int teamId, int unitDefId);
-EXPORT(float            ) skirmishAiCallback_UnitDef_getMaxWaterDepth(int teamId, int unitDefId);
-EXPORT(float            ) skirmishAiCallback_UnitDef_getArmoredMultiple(int teamId, int unitDefId);
-EXPORT(int              ) skirmishAiCallback_UnitDef_getArmorType(int teamId, int unitDefId);
-EXPORT(int              ) skirmishAiCallback_UnitDef_FlankingBonus_getMode(int teamId,
-		int unitDefId);
-EXPORT(struct SAIFloat3 ) skirmishAiCallback_UnitDef_FlankingBonus_getDir(int teamId,
-		int unitDefId);
-EXPORT(float            ) skirmishAiCallback_UnitDef_FlankingBonus_getMax(int teamId,
-		int unitDefId);
-EXPORT(float            ) skirmishAiCallback_UnitDef_FlankingBonus_getMin(int teamId,
-		int unitDefId);
-EXPORT(float            ) skirmishAiCallback_UnitDef_FlankingBonus_getMobilityAdd(int teamId,
-		int unitDefId);
-
-EXPORT(float            ) skirmishAiCallback_UnitDef_getMaxWeaponRange(int teamId, int unitDefId);
-EXPORT(const char*      ) skirmishAiCallback_UnitDef_getType(int teamId, int unitDefId);
-EXPORT(const char*      ) skirmishAiCallback_UnitDef_getTooltip(int teamId, int unitDefId);
-EXPORT(const char*      ) skirmishAiCallback_UnitDef_getWreckName(int teamId, int unitDefId);
-EXPORT(const char*      ) skirmishAiCallback_UnitDef_getDeathExplosion(int teamId,
-		int unitDefId);
-EXPORT(const char*      ) skirmishAiCallback_UnitDef_getSelfDExplosion(int teamId,
-		int unitDefId);
-EXPORT(const char*      ) skirmishAiCallback_UnitDef_getCategoryString(int teamId,
-		int unitDefId);
-EXPORT(bool             ) skirmishAiCallback_UnitDef_isAbleToSelfD(int teamId, int unitDefId);
-EXPORT(int              ) skirmishAiCallback_UnitDef_getSelfDCountdown(int teamId, int unitDefId);
-EXPORT(bool             ) skirmishAiCallback_UnitDef_isAbleToSubmerge(int teamId, int unitDefId);
-EXPORT(bool             ) skirmishAiCallback_UnitDef_isAbleToFly(int teamId, int unitDefId);
-EXPORT(bool             ) skirmishAiCallback_UnitDef_isAbleToMove(int teamId, int unitDefId);
-EXPORT(bool             ) skirmishAiCallback_UnitDef_isAbleToHover(int teamId, int unitDefId);
-EXPORT(bool             ) skirmishAiCallback_UnitDef_isFloater(int teamId, int unitDefId);
-EXPORT(bool             ) skirmishAiCallback_UnitDef_isBuilder(int teamId, int unitDefId);
-EXPORT(bool             ) skirmishAiCallback_UnitDef_isActivateWhenBuilt(int teamId, int unitDefId);
-EXPORT(bool             ) skirmishAiCallback_UnitDef_isOnOffable(int teamId, int unitDefId);
-EXPORT(bool             ) skirmishAiCallback_UnitDef_isFullHealthFactory(int teamId, int unitDefId);
-EXPORT(bool             ) skirmishAiCallback_UnitDef_isFactoryHeadingTakeoff(int teamId,
-		int unitDefId);
-EXPORT(bool             ) skirmishAiCallback_UnitDef_isReclaimable(int teamId, int unitDefId);
-EXPORT(bool             ) skirmishAiCallback_UnitDef_isCapturable(int teamId, int unitDefId);
-EXPORT(bool             ) skirmishAiCallback_UnitDef_isAbleToRestore(int teamId, int unitDefId);
-EXPORT(bool             ) skirmishAiCallback_UnitDef_isAbleToRepair(int teamId, int unitDefId);
-EXPORT(bool             ) skirmishAiCallback_UnitDef_isAbleToSelfRepair(int teamId, int unitDefId);
-EXPORT(bool             ) skirmishAiCallback_UnitDef_isAbleToReclaim(int teamId, int unitDefId);
-EXPORT(bool             ) skirmishAiCallback_UnitDef_isAbleToAttack(int teamId, int unitDefId);
-EXPORT(bool             ) skirmishAiCallback_UnitDef_isAbleToPatrol(int teamId, int unitDefId);
-EXPORT(bool             ) skirmishAiCallback_UnitDef_isAbleToFight(int teamId, int unitDefId);
-EXPORT(bool             ) skirmishAiCallback_UnitDef_isAbleToGuard(int teamId, int unitDefId);
-EXPORT(bool             ) skirmishAiCallback_UnitDef_isAbleToAssist(int teamId, int unitDefId);
-EXPORT(bool             ) skirmishAiCallback_UnitDef_isAssistable(int teamId, int unitDefId);
-EXPORT(bool             ) skirmishAiCallback_UnitDef_isAbleToRepeat(int teamId, int unitDefId);
-EXPORT(bool             ) skirmishAiCallback_UnitDef_isAbleToFireControl(int teamId, int unitDefId);
-EXPORT(int              ) skirmishAiCallback_UnitDef_getFireState(int teamId, int unitDefId);
-EXPORT(int              ) skirmishAiCallback_UnitDef_getMoveState(int teamId, int unitDefId);
-EXPORT(float            ) skirmishAiCallback_UnitDef_getWingDrag(int teamId, int unitDefId);
-EXPORT(float            ) skirmishAiCallback_UnitDef_getWingAngle(int teamId, int unitDefId);
-EXPORT(float            ) skirmishAiCallback_UnitDef_getDrag(int teamId, int unitDefId);
-EXPORT(float            ) skirmishAiCallback_UnitDef_getFrontToSpeed(int teamId, int unitDefId);
-EXPORT(float            ) skirmishAiCallback_UnitDef_getSpeedToFront(int teamId, int unitDefId);
-EXPORT(float            ) skirmishAiCallback_UnitDef_getMyGravity(int teamId, int unitDefId);
-EXPORT(float            ) skirmishAiCallback_UnitDef_getMaxBank(int teamId, int unitDefId);
-EXPORT(float            ) skirmishAiCallback_UnitDef_getMaxPitch(int teamId, int unitDefId);
-EXPORT(float            ) skirmishAiCallback_UnitDef_getTurnRadius(int teamId, int unitDefId);
-EXPORT(float            ) skirmishAiCallback_UnitDef_getWantedHeight(int teamId, int unitDefId);
-EXPORT(float            ) skirmishAiCallback_UnitDef_getVerticalSpeed(int teamId, int unitDefId);
-EXPORT(bool             ) skirmishAiCallback_UnitDef_isAbleToCrash(int teamId, int unitDefId);
-EXPORT(bool             ) skirmishAiCallback_UnitDef_isHoverAttack(int teamId, int unitDefId);
-EXPORT(bool             ) skirmishAiCallback_UnitDef_isAirStrafe(int teamId, int unitDefId);
-EXPORT(float            ) skirmishAiCallback_UnitDef_getDlHoverFactor(int teamId, int unitDefId);
-EXPORT(float            ) skirmishAiCallback_UnitDef_getMaxAcceleration(int teamId, int unitDefId);
-EXPORT(float            ) skirmishAiCallback_UnitDef_getMaxDeceleration(int teamId, int unitDefId);
-EXPORT(float            ) skirmishAiCallback_UnitDef_getMaxAileron(int teamId, int unitDefId);
-EXPORT(float            ) skirmishAiCallback_UnitDef_getMaxElevator(int teamId, int unitDefId);
-EXPORT(float            ) skirmishAiCallback_UnitDef_getMaxRudder(int teamId, int unitDefId);
-EXPORT(int              ) skirmishAiCallback_UnitDef_getXSize(int teamId, int unitDefId);
-EXPORT(int              ) skirmishAiCallback_UnitDef_getZSize(int teamId, int unitDefId);
-EXPORT(int              ) skirmishAiCallback_UnitDef_getBuildAngle(int teamId, int unitDefId);
-EXPORT(float            ) skirmishAiCallback_UnitDef_getLoadingRadius(int teamId, int unitDefId);
-EXPORT(float            ) skirmishAiCallback_UnitDef_getUnloadSpread(int teamId, int unitDefId);
-EXPORT(int              ) skirmishAiCallback_UnitDef_getTransportCapacity(int teamId, int unitDefId);
-EXPORT(int              ) skirmishAiCallback_UnitDef_getTransportSize(int teamId, int unitDefId);
-EXPORT(int              ) skirmishAiCallback_UnitDef_getMinTransportSize(int teamId, int unitDefId);
-EXPORT(bool             ) skirmishAiCallback_UnitDef_isAirBase(int teamId, int unitDefId);
-EXPORT(bool             ) skirmishAiCallback_UnitDef_isFirePlatform(int teamId, int unitDefId);
-EXPORT(float            ) skirmishAiCallback_UnitDef_getTransportMass(int teamId, int unitDefId);
-EXPORT(float            ) skirmishAiCallback_UnitDef_getMinTransportMass(int teamId,
-		int unitDefId);
-EXPORT(bool             ) skirmishAiCallback_UnitDef_isHoldSteady(int teamId, int unitDefId);
-EXPORT(bool             ) skirmishAiCallback_UnitDef_isReleaseHeld(int teamId, int unitDefId);
-EXPORT(bool             ) skirmishAiCallback_UnitDef_isNotTransportable(int teamId, int unitDefId);
-EXPORT(bool             ) skirmishAiCallback_UnitDef_isTransportByEnemy(int teamId, int unitDefId);
-EXPORT(int              ) skirmishAiCallback_UnitDef_getTransportUnloadMethod(int teamId,
-		int unitDefId);
-EXPORT(float            ) skirmishAiCallback_UnitDef_getFallSpeed(int teamId, int unitDefId);
-EXPORT(float            ) skirmishAiCallback_UnitDef_getUnitFallSpeed(int teamId, int unitDefId);
-EXPORT(bool             ) skirmishAiCallback_UnitDef_isAbleToCloak(int teamId, int unitDefId);
-EXPORT(bool             ) skirmishAiCallback_UnitDef_isStartCloaked(int teamId, int unitDefId);
-EXPORT(float            ) skirmishAiCallback_UnitDef_getCloakCost(int teamId, int unitDefId);
-EXPORT(float            ) skirmishAiCallback_UnitDef_getCloakCostMoving(int teamId, int unitDefId);
-EXPORT(float            ) skirmishAiCallback_UnitDef_getDecloakDistance(int teamId, int unitDefId);
-EXPORT(bool             ) skirmishAiCallback_UnitDef_isDecloakSpherical(int teamId, int unitDefId);
-EXPORT(bool             ) skirmishAiCallback_UnitDef_isDecloakOnFire(int teamId, int unitDefId);
-EXPORT(bool             ) skirmishAiCallback_UnitDef_isAbleToKamikaze(int teamId, int unitDefId);
-EXPORT(float            ) skirmishAiCallback_UnitDef_getKamikazeDist(int teamId, int unitDefId);
-EXPORT(bool             ) skirmishAiCallback_UnitDef_isTargetingFacility(int teamId, int unitDefId);
-EXPORT(bool             ) skirmishAiCallback_UnitDef_isAbleToDGun(int teamId, int unitDefId);
-EXPORT(bool             ) skirmishAiCallback_UnitDef_isNeedGeo(int teamId, int unitDefId);
-EXPORT(bool             ) skirmishAiCallback_UnitDef_isFeature(int teamId, int unitDefId);
-EXPORT(bool             ) skirmishAiCallback_UnitDef_isHideDamage(int teamId, int unitDefId);
-EXPORT(bool             ) skirmishAiCallback_UnitDef_isCommander(int teamId, int unitDefId);
-EXPORT(bool             ) skirmishAiCallback_UnitDef_isShowPlayerName(int teamId, int unitDefId);
-EXPORT(bool             ) skirmishAiCallback_UnitDef_isAbleToResurrect(int teamId, int unitDefId);
-EXPORT(bool             ) skirmishAiCallback_UnitDef_isAbleToCapture(int teamId, int unitDefId);
-EXPORT(int              ) skirmishAiCallback_UnitDef_getHighTrajectoryType(int teamId, int unitDefId);
-EXPORT(unsigned int     ) skirmishAiCallback_UnitDef_getNoChaseCategory(int teamId,
-		int unitDefId);
-EXPORT(bool             ) skirmishAiCallback_UnitDef_isLeaveTracks(int teamId, int unitDefId);
-EXPORT(float            ) skirmishAiCallback_UnitDef_getTrackWidth(int teamId, int unitDefId);
-EXPORT(float            ) skirmishAiCallback_UnitDef_getTrackOffset(int teamId, int unitDefId);
-EXPORT(float            ) skirmishAiCallback_UnitDef_getTrackStrength(int teamId, int unitDefId);
-EXPORT(float            ) skirmishAiCallback_UnitDef_getTrackStretch(int teamId, int unitDefId);
-EXPORT(int              ) skirmishAiCallback_UnitDef_getTrackType(int teamId, int unitDefId);
-EXPORT(bool             ) skirmishAiCallback_UnitDef_isAbleToDropFlare(int teamId, int unitDefId);
-EXPORT(float            ) skirmishAiCallback_UnitDef_getFlareReloadTime(int teamId, int unitDefId);
-EXPORT(float            ) skirmishAiCallback_UnitDef_getFlareEfficiency(int teamId, int unitDefId);
-EXPORT(float            ) skirmishAiCallback_UnitDef_getFlareDelay(int teamId, int unitDefId);
-EXPORT(struct SAIFloat3 ) skirmishAiCallback_UnitDef_getFlareDropVector(int teamId,
-		int unitDefId);
-EXPORT(int              ) skirmishAiCallback_UnitDef_getFlareTime(int teamId, int unitDefId);
-EXPORT(int              ) skirmishAiCallback_UnitDef_getFlareSalvoSize(int teamId, int unitDefId);
-EXPORT(int              ) skirmishAiCallback_UnitDef_getFlareSalvoDelay(int teamId, int unitDefId);
-EXPORT(bool             ) skirmishAiCallback_UnitDef_isAbleToLoopbackAttack(int teamId,
-		int unitDefId);
-EXPORT(bool             ) skirmishAiCallback_UnitDef_isLevelGround(int teamId, int unitDefId);
-EXPORT(bool             ) skirmishAiCallback_UnitDef_isUseBuildingGroundDecal(int teamId,
-		int unitDefId);
-EXPORT(int              ) skirmishAiCallback_UnitDef_getBuildingDecalType(int teamId, int unitDefId);
-EXPORT(int              ) skirmishAiCallback_UnitDef_getBuildingDecalSizeX(int teamId,
-		int unitDefId);
-EXPORT(int              ) skirmishAiCallback_UnitDef_getBuildingDecalSizeY(int teamId,
-		int unitDefId);
-EXPORT(float            ) skirmishAiCallback_UnitDef_getBuildingDecalDecaySpeed(int teamId,
-		int unitDefId);
-EXPORT(float            ) skirmishAiCallback_UnitDef_getMaxFuel(int teamId, int unitDefId);
-EXPORT(float            ) skirmishAiCallback_UnitDef_getRefuelTime(int teamId, int unitDefId);
-EXPORT(float            ) skirmishAiCallback_UnitDef_getMinAirBasePower(int teamId, int unitDefId);
-EXPORT(int              ) skirmishAiCallback_UnitDef_getMaxThisUnit(int teamId, int unitDefId);
-EXPORT(int              ) skirmishAiCallback_UnitDef_0SINGLE1FETCH2UnitDef0getDecoyDef(int teamId,
-		int unitDefId);
-EXPORT(bool             ) skirmishAiCallback_UnitDef_isDontLand(int teamId, int unitDefId);
-EXPORT(int              ) skirmishAiCallback_UnitDef_0SINGLE1FETCH2WeaponDef0getShieldDef(int teamId,
-		int unitDefId);
-EXPORT(int              ) skirmishAiCallback_UnitDef_0SINGLE1FETCH2WeaponDef0getStockpileDef(
-		int teamId, int unitDefId);
-EXPORT(int              ) skirmishAiCallback_UnitDef_0ARRAY1SIZE1UnitDef0getBuildOptions(int teamId,
-		int unitDefId);
-EXPORT(int              ) skirmishAiCallback_UnitDef_0ARRAY1VALS1UnitDef0getBuildOptions(int teamId,
-		int unitDefId, int unitDefIds[], int unitDefIds_max);
-EXPORT(int              ) skirmishAiCallback_UnitDef_0MAP1SIZE0getCustomParams(int teamId,
-		int unitDefId);
-EXPORT(void) skirmishAiCallback_UnitDef_0MAP1KEYS0getCustomParams(int teamId,
-		int unitDefId, const char* keys[]);
-EXPORT(void) skirmishAiCallback_UnitDef_0MAP1VALS0getCustomParams(int teamId,
-		int unitDefId, const char* values[]);
-
-
-
-EXPORT(bool             ) skirmishAiCallback_UnitDef_0AVAILABLE0MoveData(int teamId, int unitDefId);
-EXPORT(int              ) skirmishAiCallback_UnitDef_MoveData_getMoveType(int teamId, int unitDefId);
-EXPORT(int              ) skirmishAiCallback_UnitDef_MoveData_getMoveFamily(int teamId, int unitDefId);
-EXPORT(int              ) skirmishAiCallback_UnitDef_MoveData_getSize(int teamId, int unitDefId);
-EXPORT(float            ) skirmishAiCallback_UnitDef_MoveData_getDepth(int teamId, int unitDefId);
-EXPORT(float            ) skirmishAiCallback_UnitDef_MoveData_getMaxSlope(int teamId, int unitDefId);
-EXPORT(float            ) skirmishAiCallback_UnitDef_MoveData_getSlopeMod(int teamId, int unitDefId);
-EXPORT(float            ) skirmishAiCallback_UnitDef_MoveData_getDepthMod(int teamId, int unitDefId);
-EXPORT(int              ) skirmishAiCallback_UnitDef_MoveData_getPathType(int teamId, int unitDefId);
-EXPORT(float            ) skirmishAiCallback_UnitDef_MoveData_getCrushStrength(int teamId, int unitDefId);
-EXPORT(float            ) skirmishAiCallback_UnitDef_MoveData_getMaxSpeed(int teamId, int unitDefId);
-EXPORT(short            ) skirmishAiCallback_UnitDef_MoveData_getMaxTurnRate(int teamId, int unitDefId);
-EXPORT(float            ) skirmishAiCallback_UnitDef_MoveData_getMaxAcceleration(int teamId, int unitDefId);
-EXPORT(float            ) skirmishAiCallback_UnitDef_MoveData_getMaxBreaking(int teamId, int unitDefId);
-EXPORT(bool             ) skirmishAiCallback_UnitDef_MoveData_getFollowGround(int teamId, int unitDefId);
-EXPORT(bool             ) skirmishAiCallback_UnitDef_MoveData_isSubMarine(int teamId, int unitDefId);
-EXPORT(const char*      ) skirmishAiCallback_UnitDef_MoveData_getName(int teamId, int unitDefId);
-
-
-
-EXPORT(int              ) skirmishAiCallback_UnitDef_0MULTI1SIZE0WeaponMount(int teamId, int unitDefId);
-EXPORT(const char*      ) skirmishAiCallback_UnitDef_WeaponMount_getName(int teamId, int unitDefId, int weaponMountId);
-EXPORT(int              ) skirmishAiCallback_UnitDef_WeaponMount_0SINGLE1FETCH2WeaponDef0getWeaponDef(
-		int teamId, int unitDefId, int weaponMountId);
-EXPORT(int              ) skirmishAiCallback_UnitDef_WeaponMount_getSlavedTo(int teamId,
-		int unitDefId, int weaponMountId);
-EXPORT(struct SAIFloat3 ) skirmishAiCallback_UnitDef_WeaponMount_getMainDir(int teamId,
-		int unitDefId, int weaponMountId);
-EXPORT(float            ) skirmishAiCallback_UnitDef_WeaponMount_getMaxAngleDif(int teamId,
-		int unitDefId, int weaponMountId);
-EXPORT(float            ) skirmishAiCallback_UnitDef_WeaponMount_getFuelUsage(int teamId,
-		int unitDefId, int weaponMountId);
-EXPORT(unsigned int     ) skirmishAiCallback_UnitDef_WeaponMount_getBadTargetCategory(
-		int teamId, int unitDefId, int weaponMountId);
-EXPORT(unsigned int     ) skirmishAiCallback_UnitDef_WeaponMount_getOnlyTargetCategory(
-		int teamId, int unitDefId, int weaponMountId);
-// END OBJECT UnitDef
->>>>>>> 9805a2d3
 
 EXPORT(bool             ) skirmishAiCallback_Unit_isActivated(int skirmishAIId, int unitId);
 
@@ -1229,7 +930,6 @@
 
 
 // BEGINN OBJECT FeatureDef
-<<<<<<< HEAD
 EXPORT(int              ) skirmishAiCallback_getFeatureDefs(int skirmishAIId, int* featureDefIds, int featureDefIds_sizeMax);
 
 //int) skirmishAiCallback_FeatureDef_getId(int skirmishAIId, int featureDefId);
@@ -1248,14 +948,6 @@
 
 EXPORT(float            ) skirmishAiCallback_FeatureDef_getMass(int skirmishAIId, int featureDefId);
 
-EXPORT(const char*      ) skirmishAiCallback_FeatureDef_CollisionVolume_getType(int skirmishAIId, int featureDefId);
-
-EXPORT(void             ) skirmishAiCallback_FeatureDef_CollisionVolume_getScales(int skirmishAIId, int featureDefId, float* return_posF3_out);
-
-EXPORT(void             ) skirmishAiCallback_FeatureDef_CollisionVolume_getOffsets(int skirmishAIId, int featureDefId, float* return_posF3_out);
-
-EXPORT(int              ) skirmishAiCallback_FeatureDef_CollisionVolume_getTest(int skirmishAIId, int featureDefId);
-
 EXPORT(bool             ) skirmishAiCallback_FeatureDef_isUpright(int skirmishAIId, int featureDefId);
 
 EXPORT(int              ) skirmishAiCallback_FeatureDef_getDrawType(int skirmishAIId, int featureDefId);
@@ -1288,49 +980,6 @@
 
 EXPORT(int              ) skirmishAiCallback_FeatureDef_getCustomParams(int skirmishAIId, int featureDefId, const char** keys, const char** values);
 
-=======
-EXPORT(int              ) skirmishAiCallback_0MULTI1SIZE0FeatureDef(int teamId);
-EXPORT(int              ) skirmishAiCallback_0MULTI1VALS0FeatureDef(int teamId, int featureDefIds[],
-		int featureDefIds_max);
-//int) skirmishAiCallback_FeatureDef_getId(int teamId, int featureDefId);
-EXPORT(const char*      ) skirmishAiCallback_FeatureDef_getName(int teamId,
-		int featureDefId);
-EXPORT(const char*      ) skirmishAiCallback_FeatureDef_getDescription(int teamId,
-		int featureDefId);
-EXPORT(const char*      ) skirmishAiCallback_FeatureDef_getFileName(int teamId,
-		int featureDefId);
-EXPORT(float            ) skirmishAiCallback_FeatureDef_0REF1Resource2resourceId0getContainedResource(
-		int teamId, int featureDefId, int resourceId);
-EXPORT(float            ) skirmishAiCallback_FeatureDef_getMaxHealth(int teamId, int featureDefId);
-EXPORT(float            ) skirmishAiCallback_FeatureDef_getReclaimTime(int teamId,
-		int featureDefId);
-EXPORT(float            ) skirmishAiCallback_FeatureDef_getMass(int teamId, int featureDefId);
-EXPORT(bool             ) skirmishAiCallback_FeatureDef_isUpright(int teamId, int featureDefId);
-EXPORT(int              ) skirmishAiCallback_FeatureDef_getDrawType(int teamId, int featureDefId);
-EXPORT(const char*      ) skirmishAiCallback_FeatureDef_getModelName(int teamId,
-		int featureDefId);
-EXPORT(int              ) skirmishAiCallback_FeatureDef_getResurrectable(int teamId,
-		int featureDefId);
-EXPORT(int              ) skirmishAiCallback_FeatureDef_getSmokeTime(int teamId, int featureDefId);
-EXPORT(bool             ) skirmishAiCallback_FeatureDef_isDestructable(int teamId,
-		int featureDefId);
-EXPORT(bool             ) skirmishAiCallback_FeatureDef_isReclaimable(int teamId, int featureDefId);
-EXPORT(bool             ) skirmishAiCallback_FeatureDef_isBlocking(int teamId, int featureDefId);
-EXPORT(bool             ) skirmishAiCallback_FeatureDef_isBurnable(int teamId, int featureDefId);
-EXPORT(bool             ) skirmishAiCallback_FeatureDef_isFloating(int teamId, int featureDefId);
-EXPORT(bool             ) skirmishAiCallback_FeatureDef_isNoSelect(int teamId, int featureDefId);
-EXPORT(bool             ) skirmishAiCallback_FeatureDef_isGeoThermal(int teamId, int featureDefId);
-EXPORT(const char*      ) skirmishAiCallback_FeatureDef_getDeathFeature(int teamId,
-		int featureDefId);
-EXPORT(int              ) skirmishAiCallback_FeatureDef_getXSize(int teamId, int featureDefId);
-EXPORT(int              ) skirmishAiCallback_FeatureDef_getZSize(int teamId, int featureDefId);
-EXPORT(int              ) skirmishAiCallback_FeatureDef_0MAP1SIZE0getCustomParams(int teamId,
-		int featureDefId);
-EXPORT(void) skirmishAiCallback_FeatureDef_0MAP1KEYS0getCustomParams(int teamId,
-		int featureDefId, const char* keys[]);
-EXPORT(void) skirmishAiCallback_FeatureDef_0MAP1VALS0getCustomParams(int teamId,
-		int featureDefId, const char* values[]);
->>>>>>> 9805a2d3
 // END OBJECT FeatureDef
 
 
