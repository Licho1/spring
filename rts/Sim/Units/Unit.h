--- conflicted
+++ resolved
@@ -500,12 +500,6 @@
 	/// max speed of the unit
 	float maxSpeed;
 
-<<<<<<< HEAD
-=======
-	/// percentage of weapondamage to use when hit by weapon (set by script callbak
-	float weaponHitMod;
-
->>>>>>> 50254a27
 	// unsynced calls
 	void SetLODCount(unsigned int count);
 	unsigned int CalcLOD(unsigned int lastLOD) const;
