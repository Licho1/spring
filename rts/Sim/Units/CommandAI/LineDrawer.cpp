<<<<<<< HEAD
=======
/* This file is part of the Spring engine (GPL v2 or later), see LICENSE.html */

>>>>>>> 9bb1ba93
// TODO: move this out of Sim, this is rendering code!

#include "StdAfx.h"
#include "LineDrawer.h"
#include "Game/UI/CommandColors.h"
#include "GlobalUnsynced.h"

CLineDrawer lineDrawer;


CLineDrawer::CLineDrawer()
{
	stippleTimer = 0.0f;
	lines.reserve(32);
	stippled.reserve(32);
}


void CLineDrawer::UpdateLineStipple()
{
	stippleTimer += (gu->lastFrameTime * cmdColors.StippleSpeed());
	stippleTimer = fmod(stippleTimer, (16.0f / 20.0f));
}


void CLineDrawer::SetupLineStipple()
{
	const unsigned int stipPat = (0xffff & cmdColors.StipplePattern());
	if ((stipPat != 0x0000) && (stipPat != 0xffff)) {
		lineStipple = true;
	} else {
		lineStipple = false;
		return;
	}
	const unsigned int fullPat = (stipPat << 16) | (stipPat & 0x0000ffff);
	const int shiftBits = 15 - (int(stippleTimer * 20.0f) % 16);
	glLineStipple(cmdColors.StippleFactor(), (fullPat >> shiftBits));
}


void CLineDrawer::DrawAll()
{
	if (lines.empty() && stippled.empty())
		return;
	
	glEnableClientState(GL_VERTEX_ARRAY);
	glEnableClientState(GL_COLOR_ARRAY);

	glDisable(GL_TEXTURE_2D);
	glDisable(GL_DEPTH_TEST);
	glDisable(GL_LINE_STIPPLE);

	for (int i = 0; i<lines.size(); ++i) {
		int size = lines[i].verts.size();
		if(size > 0) {
			glColorPointer(4, GL_FLOAT, 0, &lines[i].colors[0]);
			glVertexPointer(3, GL_FLOAT, 0, &lines[i].verts[0]);
			glDrawArrays(lines[i].type, 0, size/3);
		}
	}

	if (!stippled.empty()) {
		glEnable(GL_LINE_STIPPLE);
		for (int i = 0; i<stippled.size(); ++i) {
			int size = stippled[i].verts.size();
			if(size > 0) {
				glColorPointer(4, GL_FLOAT, 0, &stippled[i].colors[0]);
				glVertexPointer(3, GL_FLOAT, 0, &stippled[i].verts[0]);
				glDrawArrays(stippled[i].type, 0, size/3);
			}
		}
		glDisable(GL_LINE_STIPPLE);
	}

	glDisableClientState(GL_COLOR_ARRAY);
	glDisableClientState(GL_VERTEX_ARRAY);
	glEnable(GL_DEPTH_TEST);

	lines.clear();
	stippled.clear();
}
<|MERGE_RESOLUTION|>--- conflicted
+++ resolved
@@ -1,8 +1,5 @@
-<<<<<<< HEAD
-=======
 /* This file is part of the Spring engine (GPL v2 or later), see LICENSE.html */
 
->>>>>>> 9bb1ba93
 // TODO: move this out of Sim, this is rendering code!
 
 #include "StdAfx.h"
@@ -83,4 +80,4 @@
 
 	lines.clear();
 	stippled.clear();
-}
+}