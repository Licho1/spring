--- conflicted
+++ resolved
@@ -113,15 +113,10 @@
 		} else {
 			const float gh = ground->GetHeight2(u->pos.x, u->pos.z);
 
-<<<<<<< HEAD
-			if (gh < -u->unitDef->maxWaterDepth || gh > -u->unitDef->minWaterDepth) {
-				// note: should also check movedef restraints?
-=======
 			if (gh < -u->unitDef->movedata->depth) {
 				// treat depth as maxWaterDepth (fails if
 				// the transportee is a ship, but so does
 				// using UnitDef::{min, max}WaterDepth)
->>>>>>> 7943d188
 				u->KillUnit(false, false, 0x0, false);
 				continue;
 			}
