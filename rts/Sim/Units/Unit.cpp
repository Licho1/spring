/* This file is part of the Spring engine (GPL v2 or later), see LICENSE.html */

#include "StdAfx.h"
#include "mmgr.h"

#include "UnitDef.h"
#include "Unit.h"
#include "UnitHandler.h"
#include "UnitDefHandler.h"
#include "UnitLoader.h"
#include "UnitTypes/Building.h"
#include "UnitTypes/TransportUnit.h"
#include "COB/NullUnitScript.h"
#include "COB/UnitScriptFactory.h"
#include "COB/CobInstance.h" // for TAANG2RAD

#include "CommandAI/CommandAI.h"
#include "CommandAI/FactoryCAI.h"
#include "CommandAI/AirCAI.h"
#include "CommandAI/BuilderCAI.h"
#include "CommandAI/CommandAI.h"
#include "CommandAI/FactoryCAI.h"
#include "CommandAI/MobileCAI.h"
#include "CommandAI/TransportCAI.h"

#include "ExternalAI/EngineOutHandler.h"
#include "Game/GameHelper.h"
#include "Game/GameSetup.h"
#include "Game/Player.h"
#include "Game/SelectedUnits.h"
#include "Lua/LuaRules.h"
#include "Map/Ground.h"
#include "Map/MapInfo.h"
#include "Map/ReadMap.h"

#include "Rendering/Models/IModelParser.h"
#include "Rendering/GroundDecalHandler.h"
#include "Rendering/GroundFlash.h"

#include "Sim/Units/Groups/Group.h"
#include "Sim/Misc/AirBaseHandler.h"
#include "Sim/Features/Feature.h"
#include "Sim/Features/FeatureHandler.h"
#include "Sim/Misc/GlobalConstants.h"
#include "Sim/Misc/CollisionVolume.h"
#include "Sim/Misc/LosHandler.h"
#include "Sim/Misc/QuadField.h"
#include "Sim/Misc/RadarHandler.h"
#include "Sim/Misc/TeamHandler.h"
#include "Sim/Misc/Wind.h"
#include "Sim/Misc/ModInfo.h"
#include "Sim/MoveTypes/AirMoveType.h"
#include "Sim/MoveTypes/MoveType.h"
#include "Sim/MoveTypes/MoveTypeFactory.h"
#include "Sim/MoveTypes/ScriptMoveType.h"
#include "Sim/Projectiles/FlareProjectile.h"
#include "Sim/Projectiles/WeaponProjectiles/MissileProjectile.h"
#include "Sim/Weapons/WeaponDefHandler.h"
#include "Sim/Weapons/Weapon.h"
#include "System/EventHandler.h"
#include "System/GlobalUnsynced.h"
#include "System/LogOutput.h"
#include "System/Matrix44f.h"
#include "System/myMath.h"
#include "System/creg/STL_List.h"
#include "System/LoadSave/LoadSaveInterface.h"
#include "System/Sound/IEffectChannel.h"
#include "System/Sync/SyncedPrimitive.h"
#include "System/Sync/SyncTracer.h"

#define PLAY_SOUNDS 1

CLogSubsystem LOG_UNIT("unit");

CR_BIND_DERIVED(CUnit, CSolidObject, );

// See end of source for member bindings
//////////////////////////////////////////////////////////////////////
// Construction/Destruction
//////////////////////////////////////////////////////////////////////

//! info: SlowUpdate runs each 16th GameFrame (:= twice per 32GameFrames) (a second has GAME_SPEED=30 gameframes!)
float CUnit::empDecline     = 2.0f * (float)UNIT_SLOWUPDATE_RATE / (float)GAME_SPEED / 40.0f;
float CUnit::expMultiplier  = 1.0f;
float CUnit::expPowerScale  = 1.0f;
float CUnit::expHealthScale = 0.7f;
float CUnit::expReloadScale = 0.4f;
float CUnit::expGrade       = 0.0f;


CUnit::CUnit() : CSolidObject(),
	unitDef(NULL),
	frontdir(0.0f, 0.0f, 1.0f),
	rightdir(-1.0f, 0.0f, 0.0f),
	updir(0.0f, 1.0f, 0.0f),
	upright(true),
	relMidPos(0.0f, 0.0f, 0.0f),
	travel(0.0f),
	travelPeriod(0.0f),
	power(100.0f),
	maxHealth(100.0f),
	health(100.0f),
	paralyzeDamage(0.0f),
	captureProgress(0.0f),
	experience(0.0f),
	limExperience(0.0f),
	neutral(false),
	soloBuilder(NULL),
	beingBuilt(true),
	lastNanoAdd(gs->frameNum),
	repairAmount(0.0f),
	transporter(NULL),
	toBeTransported(false),
	buildProgress(0.0f),
	groundLevelled(true),
	terraformLeft(0.0f),
	realLosRadius(0),
	realAirLosRadius(0),
	losStatus(teamHandler->ActiveAllyTeams(), 0),
	inBuildStance(false),
	stunned(false),
	useHighTrajectory(false),
	dontUseWeapons(false),
	deathScriptFinished(false),
	delayedWreckLevel(-1),
	restTime(0),
	shieldWeapon(NULL),
	stockpileWeapon(NULL),
	reloadSpeed(1.0f),
	maxRange(0.0f),
	haveTarget(false),
	haveUserTarget(false),
	haveDGunRequest(false),
	lastMuzzleFlameSize(0.0f),
	lastMuzzleFlameDir(0.0f, 1.0f, 0.0f),
	armorType(0),
	category(0),
	los(NULL),
	tempNum(0),
	lastSlowUpdate(0),
	losRadius(0),
	airLosRadius(0),
	losHeight(0.0f),
	lastLosUpdate(0),
	radarRadius(0),
	sonarRadius(0),
	jammerRadius(0),
	sonarJamRadius(0),
	seismicRadius(0),
	seismicSignature(0.0f),
	hasRadarCapacity(false),
	oldRadarPos(0, 0),
	moveType(NULL),
	prevMoveType(NULL),
	usingScriptMoveType(false),
	commandAI(NULL),
	group(NULL),
	condUseMetal(0.0f),
	condUseEnergy(0.0f),
	condMakeMetal(0.0f),
	condMakeEnergy(0.0f),
	uncondUseMetal(0.0f),
	uncondUseEnergy(0.0f),
	uncondMakeMetal(0.0f),
	uncondMakeEnergy(0.0f),
	metalUse(0.0f),
	energyUse(0.0f),
	metalMake(0.0f),
	energyMake(0.0f),
	metalUseI(0.0f),
	energyUseI(0.0f),
	metalMakeI(0.0f),
	energyMakeI(0.0f),
	metalUseold(0.0f),
	energyUseold(0.0f),
	metalMakeold(0.0f),
	energyMakeold(0.0f),
	energyTickMake(0.0f),
	metalExtract(0.0f),
	metalCost(100.0f),
	energyCost(0.0f),
	buildTime(100.0f),
	metalStorage(0.0f),
	energyStorage(0.0f),
	lastAttacker(NULL),
	lastAttackedPiece(NULL),
	lastAttackedPieceFrame(-1),
	lastAttack(-200),
	lastFireWeapon(0),
	recentDamage(0.0f),
	userTarget(NULL),
	userAttackPos(ZeroVector),
	userAttackGround(false),
	commandShotCount(-1),
	fireState(FIRESTATE_FIREATWILL),
	moveState(MOVESTATE_MANEUVER),
	dontFire(false),
	activated(false),
	localmodel(NULL),
	script(NULL),
	crashing(false),
	isDead(false),
	falling(false),
	fallSpeed(0.2f),
	inAir(false),
	inWater(false),
	flankingBonusMode(0),
	flankingBonusDir(1.0f, 0.0f, 0.0f),
	flankingBonusMobility(10.0f),
	flankingBonusMobilityAdd(0.01f),
	flankingBonusAvgDamage(1.4f),
	flankingBonusDifDamage(0.5f),
	armoredState(false),
	armoredMultiple(1.0f),
	curArmorMultiple(1.0f),
	posErrorVector(ZeroVector),
	posErrorDelta(ZeroVector),
	nextPosErrorUpdate(1),
	hasUWWeapons(false),
	wantCloak(false),
	scriptCloak(0),
	cloakTimeout(128),
	curCloakTimeout(gs->frameNum),
	isCloaked(false),
	decloakDistance(0.0f),
	lastTerrainType(-1),
	curTerrainType(0),
	selfDCountdown(0),
	directControl(NULL),
	myTrack(NULL),
	lastFlareDrop(0),
	currentFuel(0.0f),
	luaDraw(false),
	noDraw(false),
	noSelect(false),
	noMinimap(false),
	isIcon(false),
	iconRadius(0.0f),
	maxSpeed(0.0f),
	maxReverseSpeed(0.0f),
	lodCount(0),
	currentLOD(0),
	alphaThreshold(0.1f),
	cegDamage(1)
#ifdef USE_GML
	, lastDrawFrame(-30)
#endif
{
	GML_GET_TICKS(lastUnitUpdate);
}

CUnit::~CUnit()
{
	// clean up if we are still under movectrl here
	DisableScriptMoveType();

	if (delayedWreckLevel >= 0) {
		// note: could also do this in Update() or even in CUnitKilledCB()
		// where we wouldn't need deathSpeed, but not in KillUnit() since
		// we have to wait for deathScriptFinished (but we want the delay
		// in frames between CUnitKilledCB() and the CreateWreckage() call
		// to be as short as possible to prevent position jumps)
		featureHandler->CreateWreckage(pos, wreckName, heading, buildFacing,
		                               delayedWreckLevel, team, -1, true,
		                               unitDefName, deathSpeed);
	}

	if (unitDef->isAirBase) {
		airBaseHandler->DeregisterAirBase(this);
	}

#ifdef TRACE_SYNC
	tracefile << "Unit died: ";
	tracefile << pos.x << " " << pos.y << " " << pos.z << " " << id << "\n";
#endif

	if (directControl) {
		directControl->myController->StopControllingUnit();
		directControl = NULL;
	}

	if (activated && unitDef->targfac) {
		radarhandler->radarErrorSize[allyteam] *= radarhandler->targFacEffect;
	}

	SetMetalStorage(0);
	SetEnergyStorage(0);

	delete commandAI;       commandAI       = NULL;
	delete moveType;        moveType        = NULL;
	delete prevMoveType;    prevMoveType    = NULL;

	// not all unit deletions run through KillUnit(),
	// but we always want to call this for ourselves
	UnBlock();

	// Remove us from our group, if we were in one
	SetGroup(NULL);

	std::vector<CWeapon*>::iterator wi;
	for (wi = weapons.begin(); wi != weapons.end(); ++wi) {
		delete *wi;
	}

	qf->RemoveUnit(this);
	loshandler->DelayedFreeInstance(los);
	los = NULL;
	radarhandler->RemoveUnit(this);

	if (script != &CNullUnitScript::value) {
		delete script;
		script = NULL;
	}

	modelParser->DeleteLocalModel(this);
}


void CUnit::SetMetalStorage(float newStorage)
{
	teamHandler->Team(team)->metalStorage -= metalStorage;
	metalStorage = newStorage;
	teamHandler->Team(team)->metalStorage += metalStorage;
}


void CUnit::SetEnergyStorage(float newStorage)
{
	teamHandler->Team(team)->energyStorage -= energyStorage;
	energyStorage = newStorage;
	teamHandler->Team(team)->energyStorage += energyStorage;
}



void CUnit::PreInit(const UnitDef* uDef, int uTeam, int facing, const float3& position, bool build)
{
	team = uTeam;
	allyteam = teamHandler->AllyTeam(uTeam);

	unitDef = uDef;
	unitDefName = unitDef->name;

	pos = position;
	pos.CheckInBounds();
	mapSquare = ground->GetSquare(pos);

	// temporary radius
	SetRadius(1.2f);
	uh->AddUnit(this);
	qf->MovedUnit(this);
	hasRadarPos = false;

	losStatus[allyteam] =
		LOS_ALL_MASK_BITS |
		LOS_INLOS         |
		LOS_INRADAR       |
		LOS_PREVLOS       |
		LOS_CONTRADAR;

	posErrorVector = gs->randVector();
	posErrorVector.y *= 0.2f;

#ifdef TRACE_SYNC
	tracefile << "[" << __FUNCTION__ << "] new unit: " << unitDefName << " ";
	tracefile << pos.x << " " << pos.y << " " << pos.z << " " << id << "\n";
#endif

	ASSERT_SYNCED_FLOAT3(pos);

	heading  = GetHeadingFromFacing(facing);
	frontdir = GetVectorFromHeading(heading);
	updir    = UpVector;
	rightdir = frontdir.cross(updir);
	upright  = unitDef->upright;

	buildFacing = std::abs(facing) % NUM_FACINGS;
	curYardMap = (unitDef->GetYardMap(buildFacing).empty())? NULL: &unitDef->GetYardMap(buildFacing)[0];
	xsize = ((buildFacing & 1) == 0) ? unitDef->xsize : unitDef->zsize;
	zsize = ((buildFacing & 1) == 1) ? unitDef->xsize : unitDef->zsize;

	beingBuilt = build;
	mass = (beingBuilt)? mass: unitDef->mass;
	power = unitDef->power;
	maxHealth = unitDef->health;
	health = unitDef->health;
	losHeight = unitDef->losHeight;
	metalCost = unitDef->metalCost;
	energyCost = unitDef->energyCost;
	buildTime = unitDef->buildTime;
	currentFuel = unitDef->maxFuel;
	armoredMultiple = std::max(0.0001f, unitDef->armoredMultiple); // armored multiple of 0 will crash spring
	armorType = unitDef->armorType;
	category = unitDef->category;

	tooltip = unitDef->humanName + " - " + unitDef->tooltip;
	wreckName = unitDef->wreckName;


	// sensor parameters
	realLosRadius = int(unitDef->losRadius);
	realAirLosRadius = int(unitDef->airLosRadius);

	radarRadius      = unitDef->radarRadius    / (SQUARE_SIZE * 8);
	sonarRadius      = unitDef->sonarRadius    / (SQUARE_SIZE * 8);
	jammerRadius     = unitDef->jammerRadius   / (SQUARE_SIZE * 8);
	sonarJamRadius   = unitDef->sonarJamRadius / (SQUARE_SIZE * 8);
	seismicRadius    = unitDef->seismicRadius  / (SQUARE_SIZE * 8);
	seismicSignature = unitDef->seismicSignature;
	hasRadarCapacity =
		(radarRadius   > 0.0f) || (sonarRadius    > 0.0f) ||
		(jammerRadius  > 0.0f) || (sonarJamRadius > 0.0f) ||
		(seismicRadius > 0.0f);
	stealth = unitDef->stealth;
	sonarStealth = unitDef->sonarStealth;
	decloakDistance = unitDef->decloakDistance;
	cloakTimeout = unitDef->cloakTimeout;


	floatOnWater =
		unitDef->floater ||
		(unitDef->movedata && ((unitDef->movedata->moveType == MoveData::Hover_Move) ||
							   (unitDef->movedata->moveType == MoveData::Ship_Move)));

	if (floatOnWater && (pos.y <= 0.0f))
		pos.y = -unitDef->waterline;

	maxSpeed = unitDef->speed / GAME_SPEED;
	maxReverseSpeed = unitDef->rSpeed / GAME_SPEED;

	flankingBonusMode        = unitDef->flankingBonusMode;
	flankingBonusDir         = unitDef->flankingBonusDir;
	flankingBonusMobility    = unitDef->flankingBonusMobilityAdd * 1000;
	flankingBonusMobilityAdd = unitDef->flankingBonusMobilityAdd;
	flankingBonusAvgDamage   = (unitDef->flankingBonusMax + unitDef->flankingBonusMin) * 0.5f;
	flankingBonusDifDamage   = (unitDef->flankingBonusMax - unitDef->flankingBonusMin) * 0.5f;

	useHighTrajectory = (unitDef->highTrajectoryType == 1);

	if (build) {
		ChangeLos(1, 1);
		health = 0.1f;
	} else {
		ChangeLos(realLosRadius, realAirLosRadius);
	}

	energyTickMake =
		unitDef->energyMake +
		unitDef->tidalGenerator * mapInfo->map.tidalStrength;

	SetRadius((model = unitDef->LoadModel())->radius);
	modelParser->CreateLocalModel(this);

	// copy the UnitDef volume instance
	//
	// aircraft still get half-size spheres for coldet purposes
	// iif no custom volume is defined (unit->model->radius and
	// unit->radius themselves are no longer altered)
	//
	// note: gets deleted in ~CSolidObject
	collisionVolume = new CollisionVolume(unitDef->collisionVolume, model->radius * ((unitDef->canfly)? 0.5f: 1.0f));
	moveType = MoveTypeFactory::GetMoveType(this, unitDef);
	script = CUnitScriptFactory::CreateScript(unitDef->scriptPath, this);
}

void CUnit::PostInit(const CUnit* builder)
{
	weapons.reserve(unitDef->weapons.size());

	for (unsigned int i = 0; i < unitDef->weapons.size(); i++) {
		weapons.push_back(unitLoader->LoadWeapon(this, &unitDef->weapons[i]));
	}

	// Call initializing script functions
	script->Create();

	relMidPos = model->relMidPos;
	losHeight = relMidPos.y + (radius * 0.5f);
	height = model->height;

	UpdateMidPos();

	// all ships starts on water, all others on ground.
	// TODO: Improve this. There might be cases when this is not correct.
	if (unitDef->movedata &&
	    (unitDef->movedata->moveType == MoveData::Hover_Move)) {
		physicalState = CSolidObject::Hovering;
	} else if (floatOnWater) {
		physicalState = CSolidObject::Floating;
	} else {
		physicalState = CSolidObject::OnGround;
	}

	// all units are blocking (ie. register on the blk-map
	// when not flying) except mines, since their position
	// would be given away otherwise by the PF, etc.
	// note: this does mean that mines can be stacked (would
	// need an extra yardmap character to prevent)
	immobile = unitDef->IsImmobileUnit();
	blocking = !(immobile && unitDef->canKamikaze);

	if (blocking) {
		Block();
	}

	if (unitDef->windGenerator > 0.0f) {
		wind.AddUnit(this);
	}

	UpdateTerrainType();

	if (unitDef->canmove || unitDef->builder) {
		if (unitDef->moveState <= FIRESTATE_NONE) {
			if (builder != NULL) {
				// always inherit our builder's movestate
				// if none, set CUnit's default (maneuver)
				moveState = builder->moveState;
			}
		} else {
			// use our predefined movestate
			moveState = unitDef->moveState;
		}

		Command c;
		c.id = CMD_MOVE_STATE;
		c.params.push_back(moveState);
		commandAI->GiveCommand(c);
	}

	if (commandAI->CanChangeFireState()) {
		if (unitDef->fireState <= MOVESTATE_NONE) {
			if (builder != NULL && dynamic_cast<CFactoryCAI*>(builder->commandAI) != NULL) {
				// inherit our builder's firestate (if it is a factory)
				// if no builder, CUnit's default (fire-at-will) is set
				fireState = builder->fireState;
			}
		} else {
			// use our predefined firestate
			fireState = unitDef->fireState;
		}

		Command c;
		c.id = CMD_FIRE_STATE;
		c.params.push_back(fireState);
		commandAI->GiveCommand(c);
	}

	eventHandler.UnitCreated(this, builder);
	eoh->UnitCreated(*this, builder);

	if (!beingBuilt) {
		FinishedBuilding();
	}
}




void CUnit::ForcedMove(const float3& newPos)
{
	if (blocking) {
		UnBlock();
	}

	CBuilding* building = dynamic_cast<CBuilding*>(this);
	if (building)
		groundDecals->RemoveBuilding(building, NULL);

	pos = newPos;
	UpdateMidPos();

	if (building)
		groundDecals->AddBuilding(building);

	if (blocking) {
		Block();
	}

	qf->MovedUnit(this);
	loshandler->MoveUnit(this, false);
	radarhandler->MoveUnit(this);
}


void CUnit::ForcedSpin(const float3& newDir)
{
	frontdir = newDir;
	heading = GetHeadingFromVector(newDir.x, newDir.z);
	ForcedMove(pos); // lazy, don't need to update the quadfield, etc...
}


void CUnit::SetFront(const SyncedFloat3& newDir)
{
	frontdir = newDir;
	frontdir.Normalize();
	rightdir = frontdir.cross(updir);
	rightdir.Normalize();
	updir = rightdir.cross(frontdir);
	updir.Normalize();
	heading = GetHeadingFromVector(frontdir.x, frontdir.z);
	UpdateMidPos();
}

void CUnit::SetUp(const SyncedFloat3& newDir)
{
	updir = newDir;
	updir.Normalize();
	frontdir = updir.cross(rightdir);
	frontdir.Normalize();
	rightdir = frontdir.cross(updir);
	rightdir.Normalize();
	heading = GetHeadingFromVector(frontdir.x, frontdir.z);
	UpdateMidPos();
}


void CUnit::SetRight(const SyncedFloat3& newDir)
{
	rightdir = newDir;
	rightdir.Normalize();
	updir = rightdir.cross(frontdir);
	updir.Normalize();
	frontdir = updir.cross(rightdir);
	frontdir.Normalize();
	heading = GetHeadingFromVector(frontdir.x, frontdir.z);
	UpdateMidPos();
}


void CUnit::UpdateMidPos()
{
	midPos = pos +
		(frontdir * relMidPos.z) +
		(updir    * relMidPos.y) +
		(rightdir * relMidPos.x);
}


void CUnit::Drop(const float3& parentPos, const float3& parentDir, CUnit* parent)
{
	// drop unit from position
	fallSpeed = unitDef->unitFallSpeed > 0 ? unitDef->unitFallSpeed : parent->unitDef->fallSpeed;
	falling = true;
	pos.y = parentPos.y - height;
	frontdir = parentDir;
	frontdir.y = 0.0f;
	speed.y = 0.0f;

	// start parachute animation
	script->Falling();
}


void CUnit::EnableScriptMoveType()
{
	if (usingScriptMoveType) {
		return;
	}
	prevMoveType = moveType;
	moveType = new CScriptMoveType(this);
	usingScriptMoveType = true;
}


void CUnit::DisableScriptMoveType()
{
	if (!usingScriptMoveType) {
		return;
	}

	delete moveType;
	moveType = prevMoveType;
	prevMoveType = NULL;
	usingScriptMoveType = false;

	// FIXME: prevent the issuing of extra commands ?
	if (moveType) {
		moveType->oldPos = pos;
		moveType->SetGoal(pos);
		moveType->StopMoving();
	}
}


void CUnit::Update()
{
	ASSERT_SYNCED_FLOAT3(pos);

	posErrorVector += posErrorDelta;

	if (deathScriptFinished) {
		uh->DeleteUnit(this);
		return;
	}

	if (beingBuilt) {
		return;
	}

	// 0.968 ** 16 is slightly less than 0.6, which was the old value used in SlowUpdate
	residualImpulse *= 0.968f;

	const bool oldInAir   = inAir;
	const bool oldInWater = inWater;

	inWater = (pos.y <= 0.0f);
	inAir   = (!inWater) && ((pos.y - ground->GetHeightAboveWater(pos.x,pos.z)) > 1.0f);
	isUnderWater = ((pos.y + ((mobility != NULL && mobility->subMarine)? 0.0f: model->height)) < 0.0f);

	if (inAir != oldInAir) {
		if (inAir) {
			eventHandler.UnitEnteredAir(this);
		} else {
			eventHandler.UnitLeftAir(this);
		}
	}
	if (inWater != oldInWater) {
		if (inWater) {
			eventHandler.UnitEnteredWater(this);
		} else {
			eventHandler.UnitLeftWater(this);
		}
	}

	if (travelPeriod != 0.0f) {
		travel += speed.Length();
		travel = fmod(travel, travelPeriod);
	}

	recentDamage *= 0.9f;
	flankingBonusMobility += flankingBonusMobilityAdd;

	if (stunned) {
		// leave the pad if reserved
		if (moveType->reservedPad) {
			airBaseHandler->LeaveLandingPad(moveType->reservedPad);
			moveType->reservedPad = 0;
			moveType->padStatus = 0;
		}
		// paralyzed weapons shouldn't reload
		std::vector<CWeapon*>::iterator wi;
		for (wi = weapons.begin(); wi != weapons.end(); ++wi) {
			++(*wi)->reloadStatus;
		}
		return;
	}

	restTime++;

	if (!dontUseWeapons) {
		std::vector<CWeapon*>::iterator wi;
		for (wi = weapons.begin(); wi != weapons.end(); ++wi) {
			(*wi)->Update();
		}
	}
}


void CUnit::UpdateResources()
{
	metalMake  = metalMakeI  + metalMakeold;
	metalUse   = metalUseI   + metalUseold;
	energyMake = energyMakeI + energyMakeold;
	energyUse  = energyUseI  + energyUseold;

	metalMakeold  = metalMakeI;
	metalUseold   = metalUseI;
	energyMakeold = energyMakeI;
	energyUseold  = energyUseI;

	metalMakeI = metalUseI = energyMakeI = energyUseI = 0.0f;
}

void CUnit::SetLosStatus(int at, unsigned short newStatus)
{
	const unsigned short currStatus = losStatus[at];
	const unsigned short diffBits = (currStatus ^ newStatus);

	// add to the state before running the callins
	//
	// note that is not symmetric: UnitEntered* and
	// UnitLeft* are after-the-fact events, yet the
	// Left* call-ins would still see the old state
	// without first clearing the IN{LOS, RADAR} bit
	losStatus[at] |= newStatus;

	if (diffBits) {
		if (diffBits & LOS_INLOS) {
			if (newStatus & LOS_INLOS) {
				eventHandler.UnitEnteredLos(this, at);
				eoh->UnitEnteredLos(*this, at);
			} else {
				// clear before sending the event
				losStatus[at] &= ~LOS_INLOS;

				eventHandler.UnitLeftLos(this, at);
				eoh->UnitLeftLos(*this, at);
			}
		}

		if (diffBits & LOS_INRADAR) {
			if (newStatus & LOS_INRADAR) {
				eventHandler.UnitEnteredRadar(this, at);
				eoh->UnitEnteredRadar(*this, at);
			} else {
				// clear before sending the event
				losStatus[at] &= ~LOS_INRADAR;

				eventHandler.UnitLeftRadar(this, at);
				eoh->UnitLeftRadar(*this, at);
			}
		}
	}

	// remove from the state after running the callins
	losStatus[at] &= newStatus;
}


unsigned short CUnit::CalcLosStatus(int at)
{
	const unsigned short currStatus = losStatus[at];

	unsigned short newStatus = currStatus;
	unsigned short mask = ~(currStatus >> 8);

	if (loshandler->InLos(this, at)) {
		if (!beingBuilt) {
			newStatus |= (mask & (LOS_INLOS   | LOS_INRADAR |
			                      LOS_PREVLOS | LOS_CONTRADAR));
		} else {
			// we are being built, do not set LOS_PREVLOS
			// since we do not want ghosts for nanoframes
			newStatus |=  (mask & (LOS_INLOS   | LOS_INRADAR));
			newStatus &= ~(mask & (LOS_PREVLOS | LOS_CONTRADAR));
		}
	}
	else if (radarhandler->InRadar(this, at)) {
		newStatus |=  (mask & LOS_INRADAR);
		newStatus &= ~(mask & LOS_INLOS);
	}
	else {
		newStatus &= ~(mask & (LOS_INLOS | LOS_INRADAR | LOS_CONTRADAR));
	}

	return newStatus;
}


inline void CUnit::UpdateLosStatus(int at)
{
	const unsigned short currStatus = losStatus[at];
	if ((currStatus & LOS_ALL_MASK_BITS) == LOS_ALL_MASK_BITS) {
		return; // no need to update, all changes are masked
	}
	SetLosStatus(at, CalcLosStatus(at));
}


void CUnit::SlowUpdate()
{
	--nextPosErrorUpdate;
	if (nextPosErrorUpdate == 0) {
		float3 newPosError(gs->randVector());
		newPosError.y *= 0.2f;
		if (posErrorVector.dot(newPosError) < 0.0f) {
			newPosError = -newPosError;
		}
		posErrorDelta = (newPosError - posErrorVector) * (1.0f / 256.0f);
		nextPosErrorUpdate = 16;
	}

	for (int at = 0; at < teamHandler->ActiveAllyTeams(); ++at) {
		UpdateLosStatus(at);
	}

	DoWaterDamage();

	if (health < 0.0f) {
		KillUnit(false, true, NULL);
		return;
	}

	repairAmount=0.0f;

	if (paralyzeDamage > 0) {
		paralyzeDamage -= maxHealth * 0.5f * CUnit::empDecline;
		if (paralyzeDamage < 0) {
			paralyzeDamage = 0;
		}
	}

	UpdateResources();

	if (stunned) {
		// de-stun only if we are not (still) inside a non-firebase transport
		if ((paralyzeDamage <= (modInfo.paralyzeOnMaxHealth? maxHealth: health)) &&
			!(transporter && !transporter->unitDef->isFirePlatform)) {
			stunned = false;
		}

		SlowUpdateCloak(true);
		return;
	}

	if (selfDCountdown && !stunned) {
		selfDCountdown--;
		if (selfDCountdown <= 1) {
			if (!beingBuilt) {
				KillUnit(true, false, NULL);
			} else {
				KillUnit(false, true, NULL);	//avoid unfinished buildings making an explosion
			}
			selfDCountdown = 0;
			return;
		}
		if ((selfDCountdown & 1) && (team == gu->myTeam)) {
			logOutput.Print("%s: Self destruct in %i s",
			                unitDef->humanName.c_str(), selfDCountdown / 2);
		}
	}

	if (beingBuilt) {
		if (modInfo.constructionDecay && lastNanoAdd < gs->frameNum - modInfo.constructionDecayTime) {
			const float buildDecay = 1.0f / (buildTime * modInfo.constructionDecaySpeed);
			health -= maxHealth * buildDecay;
			buildProgress -= buildDecay;
			AddMetal(metalCost * buildDecay, false);
			if (health < 0.0f) {
				KillUnit(false, true, NULL);
			}
		}
		ScriptDecloak(false);
		return;
	}

	// below is stuff that should not be run while being built

	lastSlowUpdate=gs->frameNum;

	commandAI->SlowUpdate();
	moveType->SlowUpdate();

	// FIXME: scriptMakeMetal ...?
	AddMetal(uncondMakeMetal);
	AddEnergy(uncondMakeEnergy);
	UseMetal(uncondUseMetal);
	UseEnergy(uncondUseEnergy);
	if (activated) {
		if (UseMetal(condUseMetal)) {
			AddEnergy(condMakeEnergy);
		}
		if (UseEnergy(condUseEnergy)) {
			AddMetal(condMakeMetal);
		}
	}

	AddMetal(unitDef->metalMake * 0.5f);
	if (activated) {
		if (UseEnergy(unitDef->energyUpkeep * 0.5f)) {
			AddMetal(unitDef->makesMetal * 0.5f);
			if (unitDef->extractsMetal > 0.0f) {
				AddMetal(metalExtract * 0.5f);
			}
		}
		UseMetal(unitDef->metalUpkeep * 0.5f);

		if (unitDef->windGenerator > 0.0f) {
			if (wind.GetCurrentStrength() > unitDef->windGenerator) {
 				AddEnergy(unitDef->windGenerator * 0.5f);
			} else {
 				AddEnergy(wind.GetCurrentStrength() * 0.5f);
			}
		}
	}
	AddEnergy(energyTickMake * 0.5f);

	if (health<maxHealth) {
		health += unitDef->autoHeal;

		if (restTime > unitDef->idleTime) {
			health += unitDef->idleAutoHeal;
		}
		if (health > maxHealth) {
			health = maxHealth;
		}
	}

	SlowUpdateCloak(false);

	if (unitDef->canKamikaze && (fireState >= FIRESTATE_FIREATWILL || userTarget || userAttackGround)) {
		if (fireState >= FIRESTATE_FIREATWILL) {
			std::vector<int> nearbyUnits;
			if (unitDef->kamikazeUseLOS) {
				helper->GetEnemyUnits(pos, unitDef->kamikazeDist, allyteam, nearbyUnits);
			} else {
				helper->GetEnemyUnitsNoLosTest(pos, unitDef->kamikazeDist, allyteam, nearbyUnits);
			}

			for (std::vector<int>::const_iterator it = nearbyUnits.begin(); it != nearbyUnits.end(); ++it) {
				const CUnit* victim = uh->GetUnitUnsafe(*it);
				const float3 dif = pos - victim->pos;

				if (dif.SqLength() < Square(unitDef->kamikazeDist)) {
					if (victim->speed.dot(dif) <= 0) {
						//! self destruct when we start moving away from the target, this should maximize the damage
						KillUnit(true, false, NULL);
						return;
					}
				}
			}
		}

		if (
			   (userTarget       && (userTarget->pos.SqDistance(pos) < Square(unitDef->kamikazeDist)))
			|| (userAttackGround && (userAttackPos.SqDistance(pos))  < Square(unitDef->kamikazeDist))
		) {
			KillUnit(true, false, NULL);
			return;
		}
	}

	SlowUpdateWeapons();

	if (moveType->progressState == AMoveType::Active ) {
		if (seismicSignature && !GetTransporter()) {
			DoSeismicPing((int)seismicSignature);
		}
	}

	CalculateTerrainType();
	UpdateTerrainType();
}

void CUnit::SlowUpdateWeapons() {
	if (weapons.empty()) {
		return;
	}

	haveTarget = false;
	haveUserTarget = false;

	// aircraft and ScriptMoveType do not want this
	if (moveType->useHeading) {
		SetDirectionFromHeading();
	}

	if (!dontFire) {
		for (vector<CWeapon*>::iterator wi = weapons.begin(); wi != weapons.end(); ++wi) {
			CWeapon* w = *wi;
			
			if (!w->haveUserTarget) {
				if (haveDGunRequest == (unitDef->canDGun && w->weaponDef->manualfire)) { // == ((!haveDGunRequest && !isDGun) || (haveDGunRequest && isDGun))
					if (userTarget) {
						w->AttackUnit(userTarget, true);
					} else if (userAttackGround) {
						w->AttackGround(userAttackPos, true);
					}
				}
			}

			w->SlowUpdate();

			if (w->targetType == Target_None && fireState > FIRESTATE_HOLDFIRE && lastAttacker && (lastAttack + 200 > gs->frameNum))
				w->AttackUnit(lastAttacker, false);
		}
	}
}


void CUnit::SetDirectionFromHeading()
{
	if (GetTransporter() == NULL) {
		frontdir = GetVectorFromHeading(heading);

		if (upright || !unitDef->canmove) {
			updir = UpVector;
			rightdir = frontdir.cross(updir);
		} else  {
			updir = ground->GetNormal(pos.x, pos.z);
			rightdir = frontdir.cross(updir);
			rightdir.Normalize();
			frontdir = updir.cross(rightdir);
		}
	}
}



void CUnit::DoWaterDamage()
{
	if (uh->waterDamage > 0.0f) {
		if (pos.IsInBounds()) {
			const int  px            = int(pos.x / (SQUARE_SIZE * 2));
			const int  pz            = int(pos.z / (SQUARE_SIZE * 2));
			const bool isFloating    = (physicalState == CSolidObject::Floating);
			const bool onGround      = (physicalState == CSolidObject::OnGround);
			const bool isWaterSquare = (readmap->mipHeightmap[1][pz * gs->hmapx + px] <= 0.0f);

			if ((pos.y <= 0.0f) && isWaterSquare && (isFloating || onGround)) {
				DoDamage(DamageArray(uh->waterDamage), 0, ZeroVector, -1);
			}
		}
	}
}

void CUnit::DoDamage(const DamageArray& damages, CUnit* attacker, const float3& impulse, int weaponDefId)
{
	if (isDead) {
		return;
	}

	float damage = damages[armorType];

	if (damage > 0.0f) {
		if (attacker) {
			SetLastAttacker(attacker);
			if (flankingBonusMode) {
				const float3 adir = (attacker->pos - pos).SafeNormalize(); // FIXME -- not the impulse direction?

				if (flankingBonusMode == 1) {
					// mode 1 = global coordinates, mobile
					flankingBonusDir += adir * flankingBonusMobility;
					flankingBonusDir.Normalize();
					flankingBonusMobility = 0.0f;
					damage *= flankingBonusAvgDamage - adir.dot(flankingBonusDir) * flankingBonusDifDamage;
				}
				else {
					float3 adirRelative;
					adirRelative.x = adir.dot(rightdir);
					adirRelative.y = adir.dot(updir);
					adirRelative.z = adir.dot(frontdir);
					if (flankingBonusMode == 2) {	// mode 2 = unit coordinates, mobile
						flankingBonusDir += adirRelative * flankingBonusMobility;
						flankingBonusDir.Normalize();
						flankingBonusMobility = 0.0f;
					}
					// modes 2 and 3 both use this; 3 is unit coordinates, immobile
					damage *= flankingBonusAvgDamage - adirRelative.dot(flankingBonusDir) * flankingBonusDifDamage;
				}
			}
		}
		damage *= curArmorMultiple;
		restTime = 0; // bleeding != resting
	}

	float3 hitDir = -impulse;
	hitDir.y = 0.0f;
	hitDir.SafeNormalize();

	script->HitByWeapon(hitDir, weaponDefId, /*inout*/ damage);

	float experienceMod = expMultiplier;
	const int paralyzeTime = damages.paralyzeDamageTime;
	float newDamage = damage;
	float impulseMult = 1.0f;

	if (luaRules && luaRules->UnitPreDamaged(this, attacker, damage, weaponDefId,
			!!paralyzeTime, &newDamage, &impulseMult)) {
		damage = newDamage;
	}

	residualImpulse += ((impulse * impulseMult) / mass);
	moveType->ImpulseAdded();

	if (paralyzeTime == 0) { // real damage
		if (damage > 0.0f) {
			// Dont log overkill damage (so dguns/nukes etc dont inflate values)
			const float statsdamage = std::max(0.0f, std::min(maxHealth - health, damage));
			if (attacker) {
				teamHandler->Team(attacker->team)->currentStats->damageDealt += statsdamage;
			}
			teamHandler->Team(team)->currentStats->damageReceived += statsdamage;
			health -= damage;
		}
		else { // healing
			health -= damage;
			if (health > maxHealth) {
				health = maxHealth;
			}
			if (health > paralyzeDamage && !modInfo.paralyzeOnMaxHealth) {
				stunned = false;
			}
		}
	}
	else { // paralyzation
		experienceMod *= 0.1f; // reduced experience
		if (damage > 0.0f) {
			// paralyzeDamage may not get higher than maxHealth * (paralyzeTime + 1),
			// which means the unit will be destunned after paralyzeTime seconds.
			// (maximum paralyzeTime of all paralyzer weapons which recently hit it ofc)
			const float maxParaDmg = (modInfo.paralyzeOnMaxHealth? maxHealth: health) + maxHealth * CUnit::empDecline * paralyzeTime - paralyzeDamage;
			if (damage > maxParaDmg) {
				if (maxParaDmg > 0.0f) {
					damage = maxParaDmg;
				} else {
					damage = 0.0f;
				}
			}
			if (stunned) {
				experienceMod = 0.0f;
			}
			paralyzeDamage += damage;
			if (paralyzeDamage > (modInfo.paralyzeOnMaxHealth? maxHealth: health)) {
				stunned = true;
			}
		}
		else { // paralyzation healing
			if (paralyzeDamage <= 0.0f) {
				experienceMod = 0.0f;
			}
			paralyzeDamage += damage;

			if (paralyzeDamage < (modInfo.paralyzeOnMaxHealth? maxHealth: health)) {
				stunned = false;
				if (paralyzeDamage < 0.0f) {
					paralyzeDamage = 0.0f;
				}
			}
		}
	}

	if (damage > 0.0f) {
		recentDamage += damage;

		if ((attacker != NULL) && !teamHandler->Ally(allyteam, attacker->allyteam)) {
			attacker->AddExperience(0.1f * experienceMod
			                             * (power / attacker->power)
			                             * (damage + std::min(0.0f, health)) / maxHealth);
		}
	}

	eventHandler.UnitDamaged(this, attacker, damage, weaponDefId, !!damages.paralyzeDamageTime);
	eoh->UnitDamaged(*this, attacker, damage, weaponDefId, !!damages.paralyzeDamageTime);

	if (health <= 0.0f) {
		KillUnit(false, false, attacker);
		if (isDead && (attacker != 0) &&
		    !teamHandler->Ally(allyteam, attacker->allyteam) && !beingBuilt) {
			attacker->AddExperience(expMultiplier * 0.1f * (power / attacker->power));
			teamHandler->Team(attacker->team)->currentStats->unitsKilled++;
		}
	}
//	if(attacker!=0 && attacker->team==team)
//		logOutput.Print("FF by %i %s on %i %s",attacker->id,attacker->tooltip.c_str(),id,tooltip.c_str());

#ifdef TRACE_SYNC
	tracefile << "Damage: ";
	tracefile << id << " " << damage << "\n";
#endif
}



void CUnit::Kill(const float3& impulse) {
	DamageArray da(health);
	DoDamage(da, NULL, impulse, -1);
}



/******************************************************************************/
/******************************************************************************/

CMatrix44f CUnit::GetTransformMatrix(const bool synced, const bool error) const
{
	float3 interPos = synced ? pos : drawPos;

	if (error && !synced && !gu->spectatingFullView) {
		interPos += helper->GetUnitErrorPos(this, gu->myAllyTeam) - midPos;
	}

	CTransportUnit* trans = NULL;

	if (usingScriptMoveType ||
	    (!beingBuilt && (physicalState == CSolidObject::Flying) && unitDef->canmove)) {
		// aircraft, skidding ground unit, or active ScriptMoveType
		// note: (CAirMoveType) aircraft under construction should not
		// use this matrix, or their nanoframes won't spin on pad
		return CMatrix44f(interPos, -rightdir, updir, frontdir);
	}
	else if ((trans = GetTransporter()) != NULL) {
		// we're being transported, transporter sets our vectors
		return CMatrix44f(interPos, -rightdir, updir, frontdir);
	}
	else if (upright || !unitDef->canmove) {
		if (heading == 0) {
			return CMatrix44f(interPos);
		} else {
			// making local copies of vectors
			float3 frontDir = GetVectorFromHeading(heading);
			float3 upDir    = updir;
			float3 rightDir = frontDir.cross(upDir);
			rightDir.Normalize();
			frontDir = upDir.cross(rightDir);
			return CMatrix44f(interPos, -rightdir, updir, frontdir);
		}
	}
	// making local copies of vectors
	float3 frontDir = GetVectorFromHeading(heading);
	float3 upDir    = ground->GetSmoothNormal(pos.x, pos.z);
	float3 rightDir = frontDir.cross(upDir);
	rightDir.Normalize();
	frontDir = upDir.cross(rightDir);
	return CMatrix44f(interPos, -rightDir, upDir, frontDir);
}



/******************************************************************************/
/******************************************************************************/

void CUnit::ChangeSensorRadius(int* valuePtr, int newValue)
{
	radarhandler->RemoveUnit(this);

	*valuePtr = newValue;

	if (newValue != 0) {
		hasRadarCapacity = true;
	} else if (hasRadarCapacity) {
		hasRadarCapacity = (radarRadius   > 0.0f) || (jammerRadius   > 0.0f) ||
		                   (sonarRadius   > 0.0f) || (sonarJamRadius > 0.0f) ||
		                   (seismicRadius > 0.0f);
	}

	radarhandler->MoveUnit(this);
}


void CUnit::AddExperience(float exp)
{
	const float oldExp = experience;
	experience += exp;

	const float oldLimExp = limExperience;
	limExperience = experience / (experience + 1.0f);

	if (expGrade != 0.0f) {
		const int oldGrade = (int)(oldLimExp     / expGrade);
		const int newGrade = (int)(limExperience / expGrade);
		if (oldGrade != newGrade) {
			eventHandler.UnitExperience(this, oldExp);
		}
	}

	if (expPowerScale > 0.0f) {
		power = unitDef->power * (1.0f + (limExperience * expPowerScale));
	}
	if (expReloadScale > 0.0f) {
		reloadSpeed = (1.0f + (limExperience * expReloadScale));
	}
	if (expHealthScale > 0.0f) {
		const float oldMaxHealth = maxHealth;
		maxHealth = unitDef->health * (1.0f + (limExperience * expHealthScale));
		health = health * (maxHealth / oldMaxHealth);
	}
}


void CUnit::DoSeismicPing(float pingSize)
{
	float rx = gs->randFloat();
	float rz = gs->randFloat();

	const float* errorScale = &radarhandler->radarErrorSize[0];
	if (!(losStatus[gu->myAllyTeam] & LOS_INLOS) &&
	    radarhandler->InSeismicDistance(this, gu->myAllyTeam)) {
		const float3 err(errorScale[gu->myAllyTeam] * (0.5f - rx), 0.0f,
		                 errorScale[gu->myAllyTeam] * (0.5f - rz));

		new CSeismicGroundFlash(pos + err, 30, 15, 0, pingSize, 1, float3(0.8f, 0.0f, 0.0f));
	}
	for (int a = 0; a < teamHandler->ActiveAllyTeams(); ++a) {
		if (radarhandler->InSeismicDistance(this, a)) {
			const float3 err(errorScale[a] * (0.5f - rx), 0.0f,
			                 errorScale[a] * (0.5f - rz));
			const float3 pingPos = (pos + err);
			eventHandler.UnitSeismicPing(this, a, pingPos, pingSize);
			eoh->SeismicPing(a, *this, pingPos, pingSize);
		}
	}
}


void CUnit::ChangeLos(int l, int airlos)
{
	loshandler->FreeInstance(los);
	los = NULL;
	losRadius = l;
	airLosRadius = airlos;
	loshandler->MoveUnit(this, false);
}


bool CUnit::ChangeTeam(int newteam, ChangeType type)
{
	if (isDead) {
		return false;
	}

	// do not allow unit count violations due to team swapping
	// (this includes unit captures)
	if (uh->unitsByDefs[newteam][unitDef->id].size() >= unitDef->maxThisUnit) {
		return false;
	}

	const bool capture = (type == ChangeCaptured);
	if (luaRules && !luaRules->AllowUnitTransfer(this, newteam, capture)) {
		return false;
	}

	// do not allow old player to keep controlling the unit
	if (directControl) {
		directControl->myController->StopControllingUnit();
		directControl = NULL;
	}

	const int oldteam = team;

	selectedUnits.RemoveUnit(this);
	SetGroup(NULL);

	// reset states and clear the queues
	if (!teamHandler->AlliedTeams(oldteam, newteam)) {
		ChangeTeamReset();
	}

	eventHandler.UnitTaken(this, newteam);
	eoh->UnitCaptured(*this, newteam);

	qf->RemoveUnit(this);
	quads.clear();
	loshandler->FreeInstance(los);
	los = 0;
	losStatus[allyteam] = 0;
	radarhandler->RemoveUnit(this);

	if (unitDef->isAirBase) {
		airBaseHandler->DeregisterAirBase(this);
	}

	if (type == ChangeGiven) {
		teamHandler->Team(oldteam)->RemoveUnit(this, CTeam::RemoveGiven);
		teamHandler->Team(newteam)->AddUnit(this,    CTeam::AddGiven);
	} else {
		teamHandler->Team(oldteam)->RemoveUnit(this, CTeam::RemoveCaptured);
		teamHandler->Team(newteam)->AddUnit(this,    CTeam::AddCaptured);
	}

	if (!beingBuilt) {
		teamHandler->Team(oldteam)->metalStorage  -= metalStorage;
		teamHandler->Team(oldteam)->energyStorage -= energyStorage;

		teamHandler->Team(newteam)->metalStorage  += metalStorage;
		teamHandler->Team(newteam)->energyStorage += energyStorage;
	}


	team = newteam;
	allyteam = teamHandler->AllyTeam(newteam);

	uh->unitsByDefs[oldteam][unitDef->id].erase(this);
	uh->unitsByDefs[newteam][unitDef->id].insert(this);

	neutral = false;

	loshandler->MoveUnit(this,false);
	losStatus[allyteam] = LOS_ALL_MASK_BITS |
		LOS_INLOS | LOS_INRADAR | LOS_PREVLOS | LOS_CONTRADAR;

	qf->MovedUnit(this);
	radarhandler->MoveUnit(this);

	if (unitDef->isAirBase) {
		airBaseHandler->RegisterAirBase(this);
	}

	eventHandler.UnitGiven(this, oldteam);
	eoh->UnitGiven(*this, oldteam);

	return true;
}


void CUnit::ChangeTeamReset()
{
	Command c;

	// clear the commands (newUnitCommands for factories)
	c.id = CMD_STOP;
	commandAI->GiveCommand(c);

	// clear the build commands for factories
	CFactoryCAI* facAI = dynamic_cast<CFactoryCAI*>(commandAI);
	if (facAI) {
		c.options = RIGHT_MOUSE_KEY; // clear option
		CCommandQueue& buildCommands = facAI->commandQue;
		CCommandQueue::iterator it;
		std::vector<Command> clearCommands;
		clearCommands.reserve(buildCommands.size());
		for (it = buildCommands.begin(); it != buildCommands.end(); ++it) {
			c.id = it->id;
			clearCommands.push_back(c);
		}
		for (int i = 0; i < (int)clearCommands.size(); i++) {
			facAI->GiveCommand(clearCommands[i]);
		}
	}

	// deactivate to prevent the old give metal maker trick
	c.id = CMD_ONOFF;
	c.params.push_back(0); // always off
	commandAI->GiveCommand(c);
	c.params.clear();
	// reset repeat state
	c.id = CMD_REPEAT;
	c.params.push_back(0);
	commandAI->GiveCommand(c);
	c.params.clear();
	// reset cloak state
	if (unitDef->canCloak) {
		c.id = CMD_CLOAK;
		c.params.push_back(0); // always off
		commandAI->GiveCommand(c);
		c.params.clear();
	}
	// reset move state
	if (unitDef->canmove || unitDef->builder) {
		c.id = CMD_MOVE_STATE;
		c.params.push_back(MOVESTATE_MANEUVER);
		commandAI->GiveCommand(c);
		c.params.clear();
	}
	// reset fire state
	if (commandAI->CanChangeFireState()) {
		c.id = CMD_FIRE_STATE;
		c.params.push_back(FIRESTATE_FIREATWILL);
		commandAI->GiveCommand(c);
		c.params.clear();
	}
	// reset trajectory state
	if (unitDef->highTrajectoryType > 1) {
		c.id = CMD_TRAJECTORY;
		c.params.push_back(0);
		commandAI->GiveCommand(c);
		c.params.clear();
	}
}


bool CUnit::AttackUnit(CUnit *unit,bool dgun)
{
	bool r = false;
	haveDGunRequest = dgun;
	userAttackGround = false;
	commandShotCount = 0;
	SetUserTarget(unit);

	std::vector<CWeapon*>::iterator wi;
	for (wi = weapons.begin(); wi != weapons.end(); ++wi) {
		(*wi)->haveUserTarget = false;
		(*wi)->targetType = Target_None;
		if (haveDGunRequest == (unitDef->canDGun && (*wi)->weaponDef->manualfire)) // == ((!haveDGunRequest && !isDGun) || (haveDGunRequest && isDGun))
			if ((*wi)->AttackUnit(unit, true))
				r = true;
	}
	return r;
}


bool CUnit::AttackGround(const float3& pos, bool dgun)
{
	bool r = false;

	haveDGunRequest = dgun;
	SetUserTarget(0);
	userAttackPos = pos;
	userAttackGround = true;
	commandShotCount = 0;

	for (std::vector<CWeapon*>::iterator wi = weapons.begin(); wi != weapons.end(); ++wi) {
		(*wi)->haveUserTarget = false;

		if (haveDGunRequest == (unitDef->canDGun && (*wi)->weaponDef->manualfire)) { // == ((!haveDGunRequest && !isDGun) || (haveDGunRequest && isDGun))
			if ((*wi)->AttackGround(pos, true)) {
				r = true;
			}
		}
	}

	return r;
}


void CUnit::SetLastAttacker(CUnit* attacker)
{
	if (teamHandler->AlliedTeams(team, attacker->team)) {
		return;
	}
	if (lastAttacker)
		DeleteDeathDependence(lastAttacker, DEPENDENCE_ATTACKER);

	lastAttack = gs->frameNum;
	lastAttacker = attacker;
	if (attacker)
		AddDeathDependence(attacker);
}


void CUnit::DependentDied(CObject* o)
{
	if (o == userTarget)   { userTarget   = NULL; }
	if (o == soloBuilder)  { soloBuilder  = NULL; }
	if (o == transporter)  { transporter  = NULL; }
	if (o == lastAttacker) { lastAttacker = NULL; }

	incomingMissiles.remove((CMissileProjectile*) o);

	CSolidObject::DependentDied(o);
}


void CUnit::SetUserTarget(CUnit* target)
{
	if (userTarget)
		DeleteDeathDependence(userTarget, DEPENDENCE_TARGET);

	userTarget=target;
	for(vector<CWeapon*>::iterator wi=weapons.begin();wi!=weapons.end();++wi) {
		(*wi)->haveUserTarget = false;
	}

	if (target) {
		AddDeathDependence(target);
	}
}


<<<<<<< HEAD
=======
void CUnit::Init(const CUnit* builder)
{
	relMidPos = model->relMidPos;
	midPos = pos + (frontdir * relMidPos.z)
	             + (updir    * relMidPos.y)
	             + (rightdir * relMidPos.x);
	losHeight = relMidPos.y + (radius * 0.5f);
	height = model->height;
	// TODO: This one would be much better to have either in Constructor
	//       or UnitLoader! // why this is always called in unitloader
	currentFuel = unitDef->maxFuel;

	// all ships starts on water, all others on ground.
	// TODO: Improve this. There might be cases when this is not correct.
	if (unitDef->movedata &&
	    (unitDef->movedata->moveType == MoveData::Hover_Move)) {
		physicalState = CSolidObject::Hovering;
	} else if (floatOnWater) {
		physicalState = CSolidObject::Floating;
	} else {
		physicalState = CSolidObject::OnGround;
	}


	// all units are blocking (ie. register on the blk-map
	// when not flying) except mines, since their position
	// would be given away otherwise by the PF, etc.
	// note: this does mean that mines can be stacked (would
	// need an extra yardmap character to prevent)
	immobile = (unitDef->speed < 0.001f || !unitDef->canmove);
	blocking = !(immobile && unitDef->canKamikaze);

	if (blocking) {
		Block();
	}

	if (unitDef->windGenerator > 0.0f) {
		wind.AddUnit(this);
	}

	isUnderWater = ((pos.y + model->height) < 0.0f);
	UpdateTerrainType();

	Command c;
	if (unitDef->canmove || unitDef->builder) {
		if (unitDef->moveState < 0) {
			if (builder != NULL) {
				moveState = builder->moveState;
			} else {
				moveState = 1;
			}
		} else {
			moveState = unitDef->moveState;
		}

		c.id = CMD_MOVE_STATE;
		c.params.push_back(moveState);
		commandAI->GiveCommand(c);
		c.params.clear();
	}

	if (commandAI->CanChangeFireState()) {
		if (unitDef->fireState < 0) {
			if (builder != NULL && (builder->unitDef->type == "Factory"
						|| dynamic_cast<CFactoryCAI*>(builder->commandAI))) {
				fireState = builder->fireState;
			} else {
				fireState = 2;
			}
		} else {
			fireState = unitDef->fireState;
		}

		c.id = CMD_FIRE_STATE;
		c.params.push_back(fireState);
		commandAI->GiveCommand(c);
		c.params.clear();
	}
}

>>>>>>> 9391d8f9

void CUnit::UpdateTerrainType()
{
	if (curTerrainType != lastTerrainType) {
		script->SetSFXOccupy(curTerrainType);
		lastTerrainType = curTerrainType;
	}
}


void CUnit::CalculateTerrainType()
{
	//Optimization: there's only about one unit that actually needs this information
	if (!script->HasSetSFXOccupy())
		return;

	if (transporter) {
		curTerrainType = 0;
		return;
	}

	float height = ground->GetApproximateHeight(pos.x, pos.z);

	//Deep sea?
	if (height < -5) {
		if (upright)
			curTerrainType = 2;
		else
			curTerrainType = 1;
	}
	//Shore
	else if (height < 0) {
		if (upright)
			curTerrainType = 1;
	}
	//Land
	else {
		curTerrainType = 4;
	}
}


bool CUnit::SetGroup(CGroup* newGroup)
{
	if (group != NULL) {
		group->RemoveUnit(this);
	}
	group = newGroup;

	if (group) {
		if (!group->AddUnit(this)){
			group = NULL; // group ai did not accept us
			return false;
		} else { // add us to selected units, if group is selected

			GML_RECMUTEX_LOCK(sel); // SetGroup

			if (selectedUnits.selectedGroup == group->id) {
				selectedUnits.AddUnit(this);
			}
		}
	}
	return true;
}


bool CUnit::AddBuildPower(float amount, CUnit* builder)
{
	const float part = amount / buildTime;
	const float metalUse  = (metalCost  * part);
	const float energyUse = (energyCost * part);

	if (amount >= 0.0f) { //  build / repair
		if (!beingBuilt && (health >= maxHealth)) {
			return false;
		}

		lastNanoAdd = gs->frameNum;


		if (beingBuilt) { //build
			if ((teamHandler->Team(builder->team)->metal  >= metalUse) &&
			    (teamHandler->Team(builder->team)->energy >= energyUse) &&
			    (!luaRules || luaRules->AllowUnitBuildStep(builder, this, part))) {
				if (builder->UseMetal(metalUse)) { //just because we checked doesn't mean they were deducted since upkeep can prevent deduction
					if (builder->UseEnergy(energyUse)) {
						health += (maxHealth * part);
						buildProgress += part;
						if (buildProgress >= 1.0f) {
							if (health > maxHealth) {
								health = maxHealth;
							}
							FinishedBuilding();
						}
					}
					else {
						builder->UseMetal(-metalUse); //refund the metal if the energy cannot be deducted
					}
				}
				return true;
			} else {
				// update the energy and metal required counts
				teamHandler->Team(builder->team)->metalPull  += metalUse;
				teamHandler->Team(builder->team)->energyPull += energyUse;
			}
			return false;
		}
		else { //repair
			const float energyUseScaled = energyUse * modInfo.repairEnergyCostFactor;

	  		if (!builder->UseEnergy(energyUseScaled)) {
				teamHandler->Team(builder->team)->energyPull += energyUseScaled;
				return false;
			}

			if (health < maxHealth) {
				repairAmount += amount;
				health += maxHealth * part;
				if (health > maxHealth) {
					health = maxHealth;
				}
				return true;
			}
			return false;
		}
	}
	else { // reclaim
		if (isDead) {
			return false;
		}

		if (luaRules && !luaRules->AllowUnitBuildStep(builder, this, part)) {
			return false;
		}

		restTime = 0;

		if (!AllowedReclaim(builder)) {
			builder->DependentDied(this);
			return false;
		}

		const float energyUseScaled = energyUse * modInfo.reclaimUnitEnergyCostFactor;

		if (!builder->UseEnergy(-energyUseScaled)) {
			teamHandler->Team(builder->team)->energyPull += energyUseScaled;
			return false;
		}

		if ((modInfo.reclaimUnitMethod == 0) && (!beingBuilt)) {
			beingBuilt = true;
		}

		health += maxHealth * part;
		if (beingBuilt) {
			builder->AddMetal(-metalUse * modInfo.reclaimUnitEfficiency, false);
			buildProgress+=part;
			if(buildProgress<0 || health<0){
				KillUnit(false, true, NULL);
				return false;
			}
		}


		else {
			if (health < 0) {
				builder->AddMetal(metalCost * modInfo.reclaimUnitEfficiency, false);
				KillUnit(false, true, NULL);
				return false;
			}
		}
		return true;
	}
	return false;
}


void CUnit::FinishedBuilding()
{
	beingBuilt = false;
	buildProgress = 1.0f;

	if (soloBuilder) {
		DeleteDeathDependence(soloBuilder, DEPENDENCE_BUILDER);
		soloBuilder = NULL;
	}

	if (!(immobile && (mass == CSolidObject::DEFAULT_MASS))) {
		mass = unitDef->mass;
	}

	ChangeLos(realLosRadius, realAirLosRadius);

	if (unitDef->activateWhenBuilt) {
		Activate();
	}
	SetMetalStorage(unitDef->metalStorage);
	SetEnergyStorage(unitDef->energyStorage);


	// Sets the frontdir in sync with heading.
	frontdir = GetVectorFromHeading(heading) + float3(0, frontdir.y, 0);

	if (unitDef->isAirBase) {
		airBaseHandler->RegisterAirBase(this);
	}

	eventHandler.UnitFinished(this);
	eoh->UnitFinished(*this);

	if (unitDef->startCloaked) {
		wantCloak = true;
	}

	if (unitDef->isFeature && uh->morphUnitToFeature) {
		UnBlock();
		CFeature* f =
			featureHandler->CreateWreckage(pos, wreckName, heading, buildFacing,
										   0, team, allyteam, false, "");
		if (f) {
			f->blockHeightChanges = true;
		}
		KillUnit(false, true, NULL);
	}
}


void CUnit::KillUnit(bool selfDestruct, bool reclaimed, CUnit* attacker, bool showDeathSequence)
{
	if (isDead) {
		return;
	}

	if (dynamic_cast<CAirMoveType*>(moveType) && !beingBuilt) {
		if (unitDef->canCrash && !selfDestruct && !reclaimed &&
		    (gs->randFloat() > (recentDamage * 0.7f / maxHealth + 0.2f))) {
			((CAirMoveType*) moveType)->SetState(AAirMoveType::AIRCRAFT_CRASHING);
			health = maxHealth * 0.5f;
			return;
		}
	}

	isDead = true;
	deathSpeed = speed;

	eventHandler.UnitDestroyed(this, attacker);
	eoh->UnitDestroyed(*this, attacker);
	// Will be called in the destructor again, but this can not hurt
	this->SetGroup(NULL);

	blockHeightChanges = false;

	if (unitDef->windGenerator > 0.0f) {
		wind.DelUnit(this);
	}

	if (showDeathSequence && (!reclaimed && !beingBuilt)) {
		const std::string& exp = (selfDestruct) ? unitDef->selfDExplosion : unitDef->deathExplosion;

		if (!exp.empty()) {
			const WeaponDef* wd = weaponDefHandler->GetWeapon(exp);
			if (wd) {
				helper->Explosion(
					midPos, wd->damages, wd->areaOfEffect, wd->edgeEffectiveness,
					wd->explosionSpeed, this, true, wd->damages[0] > 500 ? 1 : 2,
					false, false, wd->explosionGenerator, 0, ZeroVector, wd->id
				);

				#if (PLAY_SOUNDS == 1)
				// play explosion sound
				if (wd->soundhit.getID(0) > 0) {
					// HACK: loading code doesn't set sane defaults for explosion sounds, so we do it here
					// NOTE: actually no longer true, loading code always ensures that sound volume != -1
					float volume = wd->soundhit.getVolume(0);
					Channels::Battle.PlaySample(wd->soundhit.getID(0), pos, (volume == -1) ? 1.0f : volume);
				}
				#endif
			}
		}

		if (selfDestruct) {
			recentDamage += maxHealth * 2;
		}

		// start running the unit's kill-script
		script->Killed();
	} else {
		deathScriptFinished = true;
	}

	if (!deathScriptFinished) {
		// put the unit in a pseudo-zombie state until Killed finishes
		speed = ZeroVector;
		stunned = true;
		paralyzeDamage = 100.0f * maxHealth;
		if (health < 0.0f) {
			health = 0.0f;
		}
	}
}

bool CUnit::AllowedReclaim(CUnit* builder) const
{
	// Don't allow the reclaim if the unit is finished and we arent allowed to reclaim it
	if (!beingBuilt) {
		if (allyteam == builder->allyteam) {
			if ((team != builder->team) && (!modInfo.reclaimAllowAllies)) return false;
		} else {
			if (!modInfo.reclaimAllowEnemies) return false;
		}
	}

	return true;
}

bool CUnit::UseMetal(float metal)
{
	if (metal < 0) {
		AddMetal(-metal);
		return true;
	}
	teamHandler->Team(team)->metalPull += metal;
	bool canUse = teamHandler->Team(team)->UseMetal(metal);
	if (canUse)
		metalUseI += metal;
	return canUse;
}


void CUnit::AddMetal(float metal, bool useIncomeMultiplier)
{
	if (metal < 0) {
		UseMetal(-metal);
		return;
	}
	metalMakeI += metal;
	teamHandler->Team(team)->AddMetal(metal, useIncomeMultiplier);
}


bool CUnit::UseEnergy(float energy)
{
	if (energy < 0) {
		AddEnergy(-energy);
		return true;
	}
	teamHandler->Team(team)->energyPull += energy;
	bool canUse = teamHandler->Team(team)->UseEnergy(energy);
	if (canUse)
		energyUseI += energy;
	return canUse;
}


void CUnit::AddEnergy(float energy, bool useIncomeMultiplier)
{
	if (energy < 0) {
		UseEnergy(-energy);
		return;
	}
	energyMakeI += energy;
	teamHandler->Team(team)->AddEnergy(energy, useIncomeMultiplier);
}



void CUnit::Activate()
{
	if (activated)
		return;

	activated = true;
	script->Activate();

	if (unitDef->targfac) {
		radarhandler->radarErrorSize[allyteam] /= radarhandler->targFacEffect;
	}

	radarhandler->MoveUnit(this);

	#if (PLAY_SOUNDS == 1)
	int soundIdx = unitDef->sounds.activate.getRandomIdx();
	if (soundIdx >= 0) {
		Channels::UnitReply.PlaySample(
			unitDef->sounds.activate.getID(soundIdx), this,
			unitDef->sounds.activate.getVolume(soundIdx));
	}
	#endif
}

void CUnit::Deactivate()
{
	if (!activated)
		return;

	activated = false;
	script->Deactivate();

	if (unitDef->targfac) {
		radarhandler->radarErrorSize[allyteam] *= radarhandler->targFacEffect;
	}

	radarhandler->RemoveUnit(this);

	#if (PLAY_SOUNDS == 1)
	int soundIdx = unitDef->sounds.deactivate.getRandomIdx();
	if (soundIdx >= 0) {
		Channels::UnitReply.PlaySample(
			unitDef->sounds.deactivate.getID(soundIdx), this,
			unitDef->sounds.deactivate.getVolume(soundIdx));
	}
	#endif
}



void CUnit::UpdateWind(float x, float z, float strength)
{
	const float windHeading = ClampRad(GetHeadingFromVectorF(-x, -z) - heading * TAANG2RAD);
	const float windStrength = std::min(strength, unitDef->windGenerator);

	script->WindChanged(windHeading, windStrength);
}


void CUnit::LoadSave(CLoadSaveInterface* file, bool loading)
{
	file->lsShort(heading);
	file->lsFloat(buildProgress);
	file->lsFloat(health);
	file->lsFloat(experience);
	if (loading) {
		const float exp = experience;
		experience = 0.0f;
		limExperience = 0.0f;
		AddExperience(exp);
	}
	file->lsInt(moveState);
	file->lsInt(fireState);
	file->lsBool(isCloaked);
	file->lsBool(wantCloak);
	commandAI->LoadSave(file, loading);
}


void CUnit::IncomingMissile(CMissileProjectile* missile)
{
	if (unitDef->canDropFlare) {
		incomingMissiles.push_back(missile);
		AddDeathDependence(missile);

		if (lastFlareDrop < (gs->frameNum - unitDef->flareReloadTime * 30)) {
			new CFlareProjectile(pos, speed, this, (int) (gs->frameNum + unitDef->flareDelay * (1 + gs->randFloat()) * 15));
			lastFlareDrop = gs->frameNum;
		}
	}
}


void CUnit::TempHoldFire()
{
	dontFire = true;
	AttackUnit(0, true);
}


void CUnit::ReleaseTempHoldFire()
{
	dontFire = false;
}



void CUnit::PostLoad()
{
	//HACK:Initializing after load
	unitDef = unitDefHandler->GetUnitDefByName(unitDefName);

	curYardMap = (unitDef->yardmaps[buildFacing].empty())? NULL: &unitDef->yardmaps[buildFacing][0];

	SetRadius((model = unitDef->LoadModel())->radius);

	modelParser->CreateLocalModel(this);
	// FIXME: how to handle other script types (e.g. Lua) here?
	script = CUnitScriptFactory::CreateScript(unitDef->scriptPath, this);

	// Call initializing script functions
	script->Create();

	for (vector<CWeapon*>::iterator i = weapons.begin(); i != weapons.end(); ++i) {
		(*i)->weaponDef = unitDef->weapons[(*i)->weaponNum].def;
	}

	script->SetSFXOccupy(curTerrainType);

	if (unitDef->windGenerator > 0.0f) {
		wind.AddUnit(this);
	}

	if (activated) {
		script->Activate();
	}
}


void CUnit::StopAttackingAllyTeam(int ally)
{
	commandAI->StopAttackingAllyTeam(ally);
	for (std::vector<CWeapon*>::iterator it = weapons.begin(); it != weapons.end(); ++it) {
		(*it)->StopAttackingAllyTeam(ally);
	}
}

void CUnit::SlowUpdateCloak(bool stunCheck)
{
	const bool oldCloak = isCloaked;

	if (stunCheck) {
		if (stunned && isCloaked && scriptCloak <= 3) {
			isCloaked = false;
		}
	} else {
		if (scriptCloak >= 3) {
			isCloaked = true;
		} else if (wantCloak || (scriptCloak >= 1)) {
			if ((decloakDistance > 0.0f) &&
				helper->GetClosestEnemyUnitNoLosTest(midPos, decloakDistance, allyteam, unitDef->decloakSpherical, false)) {
				curCloakTimeout = gs->frameNum + cloakTimeout;
				isCloaked = false;
			}
			if (isCloaked || (gs->frameNum >= curCloakTimeout)) {
				if (scriptCloak >= 2) {
					isCloaked = true;
				}
				else {
					float cloakCost = unitDef->cloakCost;
					if (speed.SqLength() > 0.2f) {
						cloakCost = unitDef->cloakCostMoving;
					}
					if (UseEnergy(cloakCost * 0.5f)) {
						isCloaked = true;
					} else {
						isCloaked = false;
					}
				}
			} else {
				isCloaked = false;
			}
		} else {
			isCloaked = false;
		}
	}

	if (oldCloak != isCloaked) {
		if (isCloaked) {
			eventHandler.UnitCloaked(this);
		} else {
			eventHandler.UnitDecloaked(this);
		}
	}
}

void CUnit::ScriptDecloak(bool updateCloakTimeOut)
{
	if (scriptCloak <= 2) {
		if (isCloaked) {
			isCloaked = false;
			eventHandler.UnitDecloaked(this);
		}

		if (updateCloakTimeOut) {
			curCloakTimeout = gs->frameNum + cloakTimeout;
		}
	}
}


void CUnit::DeleteDeathDependence(CObject* o, DependenceType dep) {
	switch(dep) {
		case DEPENDENCE_BUILD:
		case DEPENDENCE_CAPTURE:
		case DEPENDENCE_RECLAIM:
		case DEPENDENCE_TERRAFORM:
		case DEPENDENCE_TRANSPORTEE:
		case DEPENDENCE_TRANSPORTER:
			if(o == lastAttacker || o == soloBuilder || o == userTarget) return;
			break;
		case DEPENDENCE_ATTACKER:
			if(o == soloBuilder || o == userTarget) return;
			break;
		case DEPENDENCE_BUILDER:
			if(o == lastAttacker || o == userTarget) return;
			break;
		case DEPENDENCE_RESURRECT:
			// feature
			break;
		case DEPENDENCE_TARGET:
			if(o == lastAttacker || o == soloBuilder) return;
			break;
	}
	CObject::DeleteDeathDependence(o);
}


// Member bindings
CR_REG_METADATA(CUnit, (
	//CR_MEMBER(unitDef),
	CR_MEMBER(unitDefName),
	CR_MEMBER(collisionVolume),
	CR_MEMBER(frontdir),
	CR_MEMBER(rightdir),
	CR_MEMBER(updir),
	CR_MEMBER(upright),
	CR_MEMBER(relMidPos),
	CR_MEMBER(deathSpeed),
	CR_MEMBER(travel),
	CR_MEMBER(travelPeriod),
	CR_MEMBER(power),
	CR_MEMBER(paralyzeDamage),
	CR_MEMBER(captureProgress),
	CR_MEMBER(maxHealth),
	CR_MEMBER(health),
	CR_MEMBER(experience),
	CR_MEMBER(limExperience),
	CR_MEMBER(neutral),
	CR_MEMBER(soloBuilder),
	CR_MEMBER(beingBuilt),
	CR_MEMBER(lastNanoAdd),
	CR_MEMBER(repairAmount),
	CR_MEMBER(transporter),
	CR_MEMBER(toBeTransported),
	CR_MEMBER(buildProgress),
	CR_MEMBER(groundLevelled),
	CR_MEMBER(terraformLeft),
	CR_MEMBER(realLosRadius),
	CR_MEMBER(realAirLosRadius),
	CR_MEMBER(losStatus),
	CR_MEMBER(inBuildStance),
	CR_MEMBER(stunned),
	CR_MEMBER(useHighTrajectory),
	CR_MEMBER(dontUseWeapons),
	CR_MEMBER(deathScriptFinished),
	CR_MEMBER(delayedWreckLevel),
	CR_MEMBER(restTime),
	CR_MEMBER(weapons),
	CR_MEMBER(shieldWeapon),
	CR_MEMBER(stockpileWeapon),
	CR_MEMBER(reloadSpeed),
	CR_MEMBER(maxRange),
	CR_MEMBER(haveTarget),
	CR_MEMBER(haveUserTarget),
	CR_MEMBER(haveDGunRequest),
	CR_MEMBER(lastMuzzleFlameSize),
	CR_MEMBER(lastMuzzleFlameDir),
	CR_MEMBER(armorType),
	CR_MEMBER(category),
	CR_MEMBER(quads),
	CR_MEMBER(los),
	CR_MEMBER(tempNum),
	CR_MEMBER(lastSlowUpdate),
	CR_MEMBER(mapSquare),
	CR_MEMBER(losRadius),
	CR_MEMBER(airLosRadius),
	CR_MEMBER(losHeight),
	CR_MEMBER(lastLosUpdate),
	CR_MEMBER(radarRadius),
	CR_MEMBER(sonarRadius),
	CR_MEMBER(jammerRadius),
	CR_MEMBER(sonarJamRadius),
	CR_MEMBER(seismicRadius),
	CR_MEMBER(seismicSignature),
	CR_MEMBER(hasRadarCapacity),
	CR_MEMBER(radarSquares),
	CR_MEMBER(oldRadarPos.x),
	CR_MEMBER(oldRadarPos.y),
	CR_MEMBER(hasRadarPos),
	CR_MEMBER(stealth),
	CR_MEMBER(sonarStealth),
	CR_MEMBER(moveType),
	CR_MEMBER(prevMoveType),
	CR_MEMBER(usingScriptMoveType),
	CR_MEMBER(commandAI),
	CR_MEMBER(group),
	CR_MEMBER(condUseMetal),
	CR_MEMBER(condUseEnergy),
	CR_MEMBER(condMakeMetal),
	CR_MEMBER(condMakeEnergy),
	CR_MEMBER(uncondUseMetal),
	CR_MEMBER(uncondUseEnergy),
	CR_MEMBER(uncondMakeMetal),
	CR_MEMBER(uncondMakeEnergy),
	CR_MEMBER(metalUse),
	CR_MEMBER(energyUse),
	CR_MEMBER(metalMake),
	CR_MEMBER(energyMake),
	CR_MEMBER(metalUseI),
	CR_MEMBER(energyUseI),
	CR_MEMBER(metalMakeI),
	CR_MEMBER(energyMakeI),
	CR_MEMBER(metalUseold),
	CR_MEMBER(energyUseold),
	CR_MEMBER(metalMakeold),
	CR_MEMBER(energyMakeold),
	CR_MEMBER(energyTickMake),
	CR_MEMBER(metalExtract),
	CR_MEMBER(metalCost),
	CR_MEMBER(energyCost),
	CR_MEMBER(buildTime),
	CR_MEMBER(metalStorage),
	CR_MEMBER(energyStorage),
	CR_MEMBER(lastAttacker),
	// CR_MEMBER(lastAttackedPiece),
	CR_MEMBER(lastAttackedPieceFrame),
	CR_MEMBER(lastAttack),
	CR_MEMBER(lastFireWeapon),
	CR_MEMBER(recentDamage),
	CR_MEMBER(userTarget),
	CR_MEMBER(userAttackPos),
	CR_MEMBER(userAttackGround),
	CR_MEMBER(commandShotCount),
	CR_MEMBER(fireState),
	CR_MEMBER(dontFire),
	CR_MEMBER(moveState),
	CR_MEMBER(activated),
//#if defined(USE_GML) && GML_ENABLE_SIM
//	CR_MEMBER(lastUnitUpdate),
//#endif
	//CR_MEMBER(model),
	//CR_MEMBER(localmodel),
	//CR_MEMBER(script),
	CR_MEMBER(tooltip),
	CR_MEMBER(crashing),
	CR_MEMBER(isDead),
	CR_MEMBER(falling),
	CR_MEMBER(fallSpeed),
	CR_MEMBER(inAir),
	CR_MEMBER(inWater),
	CR_MEMBER(flankingBonusMode),
	CR_MEMBER(flankingBonusDir),
	CR_MEMBER(flankingBonusMobility),
	CR_MEMBER(flankingBonusMobilityAdd),
	CR_MEMBER(flankingBonusAvgDamage),
	CR_MEMBER(flankingBonusDifDamage),
	CR_MEMBER(armoredState),
	CR_MEMBER(armoredMultiple),
	CR_MEMBER(curArmorMultiple),
	CR_MEMBER(wreckName),
	CR_MEMBER(posErrorVector),
	CR_MEMBER(posErrorDelta),
	CR_MEMBER(nextPosErrorUpdate),
	CR_MEMBER(hasUWWeapons),
	CR_MEMBER(wantCloak),
	CR_MEMBER(scriptCloak),
	CR_MEMBER(cloakTimeout),
	CR_MEMBER(curCloakTimeout),
	CR_MEMBER(isCloaked),
	CR_MEMBER(decloakDistance),
	CR_MEMBER(lastTerrainType),
	CR_MEMBER(curTerrainType),
	CR_MEMBER(selfDCountdown),
//	CR_MEMBER(directControl),
	//CR_MEMBER(myTrack), // unused
	CR_MEMBER(incomingMissiles),
	CR_MEMBER(lastFlareDrop),
	CR_MEMBER(currentFuel),
	CR_MEMBER(luaDraw),
	CR_MEMBER(noDraw),
	CR_MEMBER(noSelect),
	CR_MEMBER(noMinimap),
//	CR_MEMBER(isIcon),
//	CR_MEMBER(iconRadius),
	CR_MEMBER(maxSpeed),
	CR_MEMBER(maxReverseSpeed),
//	CR_MEMBER(weaponHitMod),
//	CR_MEMBER(luaMats),
	CR_MEMBER(alphaThreshold),
	CR_MEMBER(cegDamage),
//	CR_MEMBER(lastDrawFrame),
//	CR_MEMBER(expMultiplier),
//	CR_MEMBER(expPowerScale),
//	CR_MEMBER(expHealthScale),
//	CR_MEMBER(expReloadScale),
//	CR_MEMBER(expGrade),

	CR_POSTLOAD(PostLoad)
	));<|MERGE_RESOLUTION|>--- conflicted
+++ resolved
@@ -545,9 +545,6 @@
 		commandAI->GiveCommand(c);
 	}
 
-	eventHandler.UnitCreated(this, builder);
-	eoh->UnitCreated(*this, builder);
-
 	if (!beingBuilt) {
 		FinishedBuilding();
 	}
@@ -1638,89 +1635,6 @@
 }
 
 
-<<<<<<< HEAD
-=======
-void CUnit::Init(const CUnit* builder)
-{
-	relMidPos = model->relMidPos;
-	midPos = pos + (frontdir * relMidPos.z)
-	             + (updir    * relMidPos.y)
-	             + (rightdir * relMidPos.x);
-	losHeight = relMidPos.y + (radius * 0.5f);
-	height = model->height;
-	// TODO: This one would be much better to have either in Constructor
-	//       or UnitLoader! // why this is always called in unitloader
-	currentFuel = unitDef->maxFuel;
-
-	// all ships starts on water, all others on ground.
-	// TODO: Improve this. There might be cases when this is not correct.
-	if (unitDef->movedata &&
-	    (unitDef->movedata->moveType == MoveData::Hover_Move)) {
-		physicalState = CSolidObject::Hovering;
-	} else if (floatOnWater) {
-		physicalState = CSolidObject::Floating;
-	} else {
-		physicalState = CSolidObject::OnGround;
-	}
-
-
-	// all units are blocking (ie. register on the blk-map
-	// when not flying) except mines, since their position
-	// would be given away otherwise by the PF, etc.
-	// note: this does mean that mines can be stacked (would
-	// need an extra yardmap character to prevent)
-	immobile = (unitDef->speed < 0.001f || !unitDef->canmove);
-	blocking = !(immobile && unitDef->canKamikaze);
-
-	if (blocking) {
-		Block();
-	}
-
-	if (unitDef->windGenerator > 0.0f) {
-		wind.AddUnit(this);
-	}
-
-	isUnderWater = ((pos.y + model->height) < 0.0f);
-	UpdateTerrainType();
-
-	Command c;
-	if (unitDef->canmove || unitDef->builder) {
-		if (unitDef->moveState < 0) {
-			if (builder != NULL) {
-				moveState = builder->moveState;
-			} else {
-				moveState = 1;
-			}
-		} else {
-			moveState = unitDef->moveState;
-		}
-
-		c.id = CMD_MOVE_STATE;
-		c.params.push_back(moveState);
-		commandAI->GiveCommand(c);
-		c.params.clear();
-	}
-
-	if (commandAI->CanChangeFireState()) {
-		if (unitDef->fireState < 0) {
-			if (builder != NULL && (builder->unitDef->type == "Factory"
-						|| dynamic_cast<CFactoryCAI*>(builder->commandAI))) {
-				fireState = builder->fireState;
-			} else {
-				fireState = 2;
-			}
-		} else {
-			fireState = unitDef->fireState;
-		}
-
-		c.id = CMD_FIRE_STATE;
-		c.params.push_back(fireState);
-		commandAI->GiveCommand(c);
-		c.params.clear();
-	}
-}
-
->>>>>>> 9391d8f9
 
 void CUnit::UpdateTerrainType()
 {
