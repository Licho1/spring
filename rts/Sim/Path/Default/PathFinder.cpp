/* This file is part of the Spring engine (GPL v2 or later), see LICENSE.html */

#include <cstring>
#include <ostream>
#include <deque>

#include "System/mmgr.h"
#include "PathAllocator.h"
#include "PathFinder.h"
#include "PathFinderDef.h"
#include "PathFlowMap.hpp"
#include "PathHeatMap.hpp"
#include "PathLog.h"
#include "Map/Ground.h"
#include "Map/ReadMap.h"
#include "Sim/MoveTypes/MoveInfo.h"
#include "Sim/Misc/GeometricObjects.h"

#define PATHDEBUG 0

#if !defined(USE_MMGR)
void* CPathFinder::operator new(size_t size) { return PathAllocator::Alloc(size); }
void CPathFinder::operator delete(void* p, size_t size) { PathAllocator::Free(p, size); }
#endif

const CMoveMath::BlockType squareMobileBlockBits = (CMoveMath::BLOCK_MOBILE | CMoveMath::BLOCK_MOVING | CMoveMath::BLOCK_MOBILE_BUSY);

CPathFinder::CPathFinder()
	: start(ZeroVector)
	, startxSqr(0)
	, startzSqr(0)
	, mStartSquareIdx(0)
	, mGoalSquareIdx(0)
	, mGoalHeuristic(0.0f)
	, exactPath(false)
	, testMobile(false)
	, needPath(false)
	, maxSquaresToBeSearched(0)
	, testedNodes(0)
	, maxNodeCost(0.0f)
	, squareStates(int2(gs->mapx, gs->mapy), int2(gs->mapx, gs->mapy))
{
	static const int   dirScale = 2;
	static const float dirCost  = math::sqrt(2.0f);

	directionVectors[PATHOPT_LEFT                ] = int2(+1 * dirScale,  0           );
	directionVectors[PATHOPT_RIGHT               ] = int2(-1 * dirScale,  0           );
	directionVectors[PATHOPT_UP                  ] = int2( 0,            +1 * dirScale);
	directionVectors[PATHOPT_DOWN                ] = int2( 0,            -1 * dirScale);
	directionVectors[PATHOPT_LEFT  | PATHOPT_UP  ] = int2(directionVectors[PATHOPT_LEFT ].x, directionVectors[PATHOPT_UP   ].y);
	directionVectors[PATHOPT_RIGHT | PATHOPT_UP  ] = int2(directionVectors[PATHOPT_RIGHT].x, directionVectors[PATHOPT_UP   ].y);
	directionVectors[PATHOPT_RIGHT | PATHOPT_DOWN] = int2(directionVectors[PATHOPT_RIGHT].x, directionVectors[PATHOPT_DOWN ].y);
	directionVectors[PATHOPT_LEFT  | PATHOPT_DOWN] = int2(directionVectors[PATHOPT_LEFT ].x, directionVectors[PATHOPT_DOWN ].y);

	directionCosts[PATHOPT_LEFT                ] =    1.0f * dirScale;
	directionCosts[PATHOPT_RIGHT               ] =    1.0f * dirScale;
	directionCosts[PATHOPT_UP                  ] =    1.0f * dirScale;
	directionCosts[PATHOPT_DOWN                ] =    1.0f * dirScale;
	directionCosts[PATHOPT_LEFT  | PATHOPT_UP  ] = dirCost * dirScale;
	directionCosts[PATHOPT_RIGHT | PATHOPT_UP  ] = dirCost * dirScale;
	directionCosts[PATHOPT_RIGHT | PATHOPT_DOWN] = dirCost * dirScale;
	directionCosts[PATHOPT_LEFT  | PATHOPT_DOWN] = dirCost * dirScale;
}

CPathFinder::~CPathFinder()
{
	ResetSearch();
}



IPath::SearchResult CPathFinder::GetPath(
	const MoveData& moveData,
	const float3& startPos,
	const CPathFinderDef& pfDef,
	IPath::Path& path,
	bool testMobile,
	bool exactPath,
	unsigned int maxNodes,
	bool needPath,
	int ownerId,
	bool synced
) {

	// Clear the given path.
	path.path.clear();
	path.squares.clear();
	path.pathCost = PATHCOST_INFINITY;

	maxSquaresToBeSearched = std::min(MAX_SEARCHED_NODES_PF - 8U, maxNodes);
	this->testMobile = testMobile;
	this->exactPath = exactPath;
	this->needPath = needPath;

	start = startPos;

	startxSqr = start.x / SQUARE_SIZE;
	startzSqr = start.z / SQUARE_SIZE;

	// Clamp the start position
	if (startxSqr >= gs->mapx) startxSqr = gs->mapxm1;
	if (startzSqr >= gs->mapy) startzSqr = gs->mapym1;

	mStartSquareIdx = startxSqr + startzSqr * gs->mapx;

	// Start up the search.
	IPath::SearchResult result = InitSearch(moveData, pfDef, ownerId, synced);

	// Respond to the success of the search.
	if (result == IPath::Ok || result == IPath::GoalOutOfRange) {
		FinishSearch(moveData, path);

		if (LOG_IS_ENABLED(L_DEBUG)) {
			LOG_L(L_DEBUG, "Path found.");
			LOG_L(L_DEBUG, "Nodes tested: %u", testedNodes);
			LOG_L(L_DEBUG, "Open squares: %u", openSquareBuffer.GetSize());
			LOG_L(L_DEBUG, "Path nodes: "_STPF_, path.path.size());
			LOG_L(L_DEBUG, "Path cost: %f", path.pathCost);
		}
	} else {
		if (LOG_IS_ENABLED(L_DEBUG)) {
			LOG_L(L_DEBUG, "No path found!");
			LOG_L(L_DEBUG, "Nodes tested: %u", testedNodes);
			LOG_L(L_DEBUG, "Open squares: %u", openSquareBuffer.GetSize());
		}
	}
	return result;
}


IPath::SearchResult CPathFinder::InitSearch(const MoveData& moveData, const CPathFinderDef& pfDef, int ownerId, bool synced) {
	// If exact path is reqired and the goal is blocked, then no search is needed.
	if (exactPath && pfDef.GoalIsBlocked(moveData, CMoveMath::BLOCK_STRUCTURE))
		return IPath::CantGetCloser;

	// Clamp the start position
	if (startxSqr >= gs->mapx) { startxSqr = gs->mapxm1; }
	if (startzSqr >= gs->mapy) { startzSqr = gs->mapym1; }

	// If the starting position is a goal position, then no search need to be performed.
	if (pfDef.IsGoal(startxSqr, startzSqr))
		return IPath::CantGetCloser;

	// Clear the system from last search.
	ResetSearch();

	// Marks and store the start-square.
	squareStates.nodeMask[mStartSquareIdx] = (PATHOPT_START | PATHOPT_OPEN);
	squareStates.fCost[mStartSquareIdx] = 0.0f;
	squareStates.gCost[mStartSquareIdx] = 0.0f;

	squareStates.SetMaxFCost(0.0f);
	squareStates.SetMaxGCost(0.0f);

	dirtySquares.push_back(mStartSquareIdx);

	// Make the beginning the fest square found.
	mGoalSquareIdx = mStartSquareIdx;
	mGoalHeuristic = pfDef.Heuristic(startxSqr, startzSqr);

	// Adding the start-square to the queue.
	openSquareBuffer.SetSize(0);
	PathNode* os = openSquareBuffer.GetNode(openSquareBuffer.GetSize());
		os->fCost     = 0.0f;
		os->gCost     = 0.0f;
		os->nodePos.x = startxSqr;
		os->nodePos.y = startzSqr;
		os->nodeNum   = mStartSquareIdx;
	openSquares.push(os);

	// perform the search
	IPath::SearchResult result = DoSearch(moveData, pfDef, ownerId, synced);

	// if no improvements are found, then return CantGetCloser instead
	if (mGoalSquareIdx == mStartSquareIdx || mGoalSquareIdx == 0) {
		return IPath::CantGetCloser;
	}

	return result;
}


IPath::SearchResult CPathFinder::DoSearch(const MoveData& moveData, const CPathFinderDef& pfDef, int ownerId, bool synced) {
	bool foundGoal = false;

	while (!openSquares.empty() && (openSquareBuffer.GetSize() < maxSquaresToBeSearched)) {
		// Get the open square with lowest expected path-cost.
		PathNode* os = const_cast<PathNode*>(openSquares.top());
		openSquares.pop();

		// check if this PathNode has become obsolete
		if (squareStates.fCost[os->nodeNum] != os->fCost)
			continue;

		// Check if the goal is reached.
		if (pfDef.IsGoal(os->nodePos.x, os->nodePos.y)) {
			mGoalSquareIdx = os->nodeNum;
			mGoalHeuristic = 0.0f;
			foundGoal = true;
			break;
		}

		// Test the 8 surrounding squares.
		const bool right = TestSquare(moveData, pfDef, os, PATHOPT_RIGHT, ownerId, synced);
		const bool left  = TestSquare(moveData, pfDef, os, PATHOPT_LEFT,  ownerId, synced);
		const bool up    = TestSquare(moveData, pfDef, os, PATHOPT_UP,    ownerId, synced);
		const bool down  = TestSquare(moveData, pfDef, os, PATHOPT_DOWN,  ownerId, synced);

		if (up) {
			// we dont want to search diagonally if there is a blocking object
			// (not blocking terrain) in one of the two side squares
			if (right) { TestSquare(moveData, pfDef, os, (PATHOPT_RIGHT | PATHOPT_UP), ownerId, synced); }
			if (left) { TestSquare(moveData, pfDef, os, (PATHOPT_LEFT | PATHOPT_UP), ownerId, synced); }
		}
		if (down) {
			if (right) { TestSquare(moveData, pfDef, os, (PATHOPT_RIGHT | PATHOPT_DOWN), ownerId, synced); }
			if (left) { TestSquare(moveData, pfDef, os, (PATHOPT_LEFT | PATHOPT_DOWN), ownerId, synced); }
		}

		// Mark this square as closed.
		squareStates.nodeMask[os->nodeNum] |= PATHOPT_CLOSED;
	}

	if (foundGoal)
		return IPath::Ok;

	// Could not reach the goal.
	if (openSquareBuffer.GetSize() >= maxSquaresToBeSearched)
		return IPath::GoalOutOfRange;

	// Search could not reach the goal, due to the unit being locked in.
	if (openSquares.empty())
		return IPath::GoalOutOfRange;

	// should be unreachable
	// LogObject() << "ERROR: CPathFinder::DoSearch() - Unhandled end of search!\n";
	return IPath::Error;
}


bool CPathFinder::TestSquare(
	const MoveData& moveData,
	const CPathFinderDef& pfDef,
	const PathNode* parentOpenSquare,
	unsigned int pathOpt,
	int ownerId,
	bool synced
) {
	testedNodes++;

	// Calculate the new square.
	int2 square;
		square.x = parentOpenSquare->nodePos.x + directionVectors[pathOpt].x;
		square.y = parentOpenSquare->nodePos.y + directionVectors[pathOpt].y;

	// Inside map?
	if (square.x < 0 || square.y < 0 || square.x >= gs->mapx || square.y >= gs->mapy) {
		return false;
	}

	const unsigned int sqrIdx = square.x + square.y * gs->mapx;
	const unsigned int sqrStatus = squareStates.nodeMask[sqrIdx];

	// Check if the square is unaccessable or used.
	if (sqrStatus & (PATHOPT_CLOSED | PATHOPT_FORBIDDEN | PATHOPT_BLOCKED)) {
		return false;
	}

	const CMoveMath::BlockType blockStatus = moveData.moveMath->IsBlocked(moveData, square.x, square.y);
	// static CMoveMath::BlockType blockBits = (CMoveMath::BLOCK_MOBILE | CMoveMath::BLOCK_MOVING | CMoveMath::BLOCK_MOBILE_BUSY);

	// Check if square are out of constraints or blocked by something.
	// Doesn't need to be done on open squares, as those are already tested.
	if (!(sqrStatus & PATHOPT_OPEN) &&
		((blockStatus & CMoveMath::BLOCK_STRUCTURE) || !pfDef.WithinConstraints(square.x, square.y))
	) {
		squareStates.nodeMask[sqrIdx] |= PATHOPT_BLOCKED;
		dirtySquares.push_back(sqrIdx);
		return false;
	}

	// Evaluate this square.
	float squareSpeedMod = moveData.moveMath->GetPosSpeedMod(moveData, square.x, square.y);
	float heatCostMod = 1.0f;

	if (squareSpeedMod == 0.0f) {
		squareStates.nodeMask[sqrIdx] |= PATHOPT_FORBIDDEN;
		dirtySquares.push_back(sqrIdx);
		return false;
	}

	if (testMobile && moveData.avoidMobilesOnPath && (blockStatus & squareMobileBlockBits)) {
		if (blockStatus & CMoveMath::BLOCK_MOBILE_BUSY) {
			squareSpeedMod *= moveData.speedModMults[MoveData::SPEEDMOD_MOBILE_BUSY_MULT];
		} else if (blockStatus & CMoveMath::BLOCK_MOBILE) {
			squareSpeedMod *= moveData.speedModMults[MoveData::SPEEDMOD_MOBILE_IDLE_MULT];
		} else { // (blockStatus & CMoveMath::BLOCK_MOVING)
			squareSpeedMod *= moveData.speedModMults[MoveData::SPEEDMOD_MOBILE_MOVE_MULT];
		}
	}

<<<<<<< HEAD
	const float heatCost = (PathHeatMap::GetInstance())->GetHeatCost(square.x, square.y, moveData, ownerId);
	const float flowCost = (PathFlowMap::GetInstance())->GetFlowCost(square.x, square.y, moveData, pathOpt);
=======
	// Include heatmap cost adjustment.
	if (heatMapping && moveData.heatMapping && GetHeatOwner(square.x, square.y) != ownerId) {
		heatCostMod += (moveData.heatMod * GetHeatValue(square.x, square.y));
	}


>>>>>>> 46af3a1d

	const float dirMoveCost = (1.0f + heatCost + flowCost) * directionCosts[pathOpt];
	const float extraCost = squareStates.GetNodeExtraCost(square.x, square.y, synced);
	const float nodeCost = (dirMoveCost / squareSpeedMod) + extraCost;

	const float gCost = parentOpenSquare->gCost + nodeCost;  // g
	const float hCost = pfDef.Heuristic(square.x, square.y); // h
	const float fCost = gCost + hCost;                       // f


	if (squareStates.nodeMask[sqrIdx] & PATHOPT_OPEN) {
		// already in the open set
		if (squareStates.fCost[sqrIdx] <= fCost)
			return true;

		squareStates.nodeMask[sqrIdx] &= ~PATHOPT_AXIS_DIRS;
	}

	// Look for improvements.
	if (!exactPath && hCost < mGoalHeuristic) {
		mGoalSquareIdx = sqrIdx;
		mGoalHeuristic = hCost;
	}

	// Store this square as open.
	openSquareBuffer.SetSize(openSquareBuffer.GetSize() + 1);
	assert(openSquareBuffer.GetSize() < MAX_SEARCHED_NODES_PF);

	PathNode* os = openSquareBuffer.GetNode(openSquareBuffer.GetSize());
		os->fCost   = fCost;
		os->gCost   = gCost;
		os->nodePos = square;
		os->nodeNum = sqrIdx;
	openSquares.push(os);

	squareStates.SetMaxFCost(std::max(squareStates.GetMaxFCost(), fCost));
	squareStates.SetMaxGCost(std::max(squareStates.GetMaxGCost(), gCost));

	// mark this square as open
	squareStates.fCost[sqrIdx] = os->fCost;
	squareStates.gCost[sqrIdx] = os->gCost;
	squareStates.nodeMask[sqrIdx] |= (PATHOPT_OPEN | pathOpt);

	dirtySquares.push_back(sqrIdx);
	return true;
}



void CPathFinder::FinishSearch(const MoveData& moveData, IPath::Path& foundPath) {
	// backtrack
	if (needPath) {
		int2 square;
			square.x = mGoalSquareIdx % gs->mapx;
			square.y = mGoalSquareIdx / gs->mapx;

		// for path adjustment (cutting corners)
		std::deque<int2> previous;

		// make sure we don't match anything
		previous.push_back(int2(-100, -100));
		previous.push_back(int2(-100, -100));
		previous.push_back(int2(-100, -100));

		while (true) {
			const int sqrIdx = square.y * gs->mapx + square.x;

			if (squareStates.nodeMask[sqrIdx] & PATHOPT_START)
				break;

			float3 cs;
				cs.x = (square.x/2/* + 0.5f*/) * SQUARE_SIZE * 2 + SQUARE_SIZE;
				cs.z = (square.y/2/* + 0.5f*/) * SQUARE_SIZE * 2 + SQUARE_SIZE;
				cs.y = moveData.moveMath->yLevel(square.x, square.y);

			// try to cut corners
			AdjustFoundPath(moveData, foundPath, /* inout */ cs, previous, square);

			foundPath.path.push_back(cs);
			foundPath.squares.push_back(square);

			previous.pop_front();
			previous.push_back(square);

			int2 oldSquare;
				oldSquare.x = square.x;
				oldSquare.y = square.y;

			square.x -= directionVectors[squareStates.nodeMask[sqrIdx] & PATHOPT_AXIS_DIRS].x;
			square.y -= directionVectors[squareStates.nodeMask[sqrIdx] & PATHOPT_AXIS_DIRS].y;
		}

		if (!foundPath.path.empty()) {
			foundPath.pathGoal = foundPath.path.front();
		}
	}

	// Adds the cost of the path.
	foundPath.pathCost = squareStates.fCost[mGoalSquareIdx];
}

/** Helper function for AdjustFoundPath */
static inline void FixupPath3Pts(const MoveData& moveData, float3& p1, float3& p2, float3& p3, int2 sqr)
{
	float3 old = p2;
	old.y += 10;
	p2.x = 0.5f * (p1.x + p3.x);
	p2.z = 0.5f * (p1.z + p3.z);
	p2.y = moveData.moveMath->yLevel(sqr.x, sqr.y);

#if PATHDEBUG
	geometricObjects->AddLine(p3 + float3(0, 5, 0), p2 + float3(0, 10, 0), 5, 10, 600, 0);
	geometricObjects->AddLine(p3 + float3(0, 5, 0), old,                   5, 10, 600, 0);
#endif
}


void CPathFinder::AdjustFoundPath(const MoveData& moveData, IPath::Path& foundPath, float3& nextPoint,
	std::deque<int2>& previous, int2 square)
{
#define COSTMOD 1.39f	// (sqrt(2) + 1)/sqrt(3)
#define TRYFIX3POINTS(dxtest, dytest)                                                            \
	do {                                                                                         \
		int testsqr = square.x + (dxtest) + (square.y + (dytest)) * gs->mapx;                    \
		int p2sqr = previous[2].x + previous[2].y * gs->mapx;                                    \
		if (!(squareStates.nodeMask[testsqr] & (PATHOPT_BLOCKED | PATHOPT_FORBIDDEN)) &&         \
			 squareStates.fCost[testsqr] <= (COSTMOD) * squareStates.fCost[p2sqr]) {             \
			float3& p2 = foundPath.path[foundPath.path.size() - 2];                              \
			float3& p1 = foundPath.path.back();                                                  \
			float3& p0 = nextPoint;                                                              \
			FixupPath3Pts(moveData, p0, p1, p2, int2(square.x + (dxtest), square.y + (dytest))); \
		}                                                                                        \
	} while (false)

	if (previous[2].x == square.x) {
		if (previous[2].y == square.y-2) {
			if (previous[1].x == square.x-2 && previous[1].y == square.y-4) {
				LOG_L(L_DEBUG, "case N, NW");
				TRYFIX3POINTS(-2, -2);
			}
			else if (previous[1].x == square.x+2 && previous[1].y == square.y-4) {
				LOG_L(L_DEBUG, "case N, NE");
				TRYFIX3POINTS(2, -2);
			}
		}
		else if (previous[2].y == square.y+2) {
			if (previous[1].x == square.x+2 && previous[1].y == square.y+4) {
				LOG_L(L_DEBUG, "case S, SE");
				TRYFIX3POINTS(2, 2);
			}
			else if (previous[1].x == square.x-2 && previous[1].y == square.y+4) {
				LOG_L(L_DEBUG, "case S, SW");
				TRYFIX3POINTS(-2, 2);
			}
		}
	}
	else if (previous[2].x == square.x-2) {
		if (previous[2].y == square.y) {
			if (previous[1].x == square.x-4 && previous[1].y == square.y-2) {
				LOG_L(L_DEBUG, "case W, NW");
				TRYFIX3POINTS(-2, -2);
			}
			else if (previous[1].x == square.x-4 && previous[1].y == square.y+2) {
				LOG_L(L_DEBUG, "case W, SW");
				TRYFIX3POINTS(-2, 2);
			}
		}
		else if (previous[2].y == square.y-2) {
			if (previous[1].x == square.x-2 && previous[1].y == square.y-4) {
				LOG_L(L_DEBUG, "case NW, N");
				TRYFIX3POINTS(0, -2);
			}
			else if (previous[1].x == square.x-4 && previous[1].y == square.y-2) {
				LOG_L(L_DEBUG, "case NW, W");
				TRYFIX3POINTS(-2, 0);
			}
		}
		else if (previous[2].y == square.y+2) {
			if (previous[1].x == square.x-2 && previous[1].y == square.y+4) {
				LOG_L(L_DEBUG, "case SW, S");
				TRYFIX3POINTS(0, 2);
			}
			else if (previous[1].x == square.x-4 && previous[1].y == square.y+2) {
				LOG_L(L_DEBUG, "case SW, W");
				TRYFIX3POINTS(-2, 0);
			}
		}
	}
	else if (previous[2].x == square.x+2) {
		if (previous[2].y == square.y) {
			if (previous[1].x == square.x+4 && previous[1].y == square.y-2) {
				LOG_L(L_DEBUG, "case NE, E");
				TRYFIX3POINTS(2, -2);
			}
			else if (previous[1].x == square.x+4 && previous[1].y == square.y+2) {
				LOG_L(L_DEBUG, "case SE, E");
				TRYFIX3POINTS(2, 2);
			}
		}
		if (previous[2].y == square.y+2) {
			if (previous[1].x == square.x+2 && previous[1].y == square.y+4) {
				LOG_L(L_DEBUG, "case SE, S");
				TRYFIX3POINTS(0, 2);
			}
			else if (previous[1].x == square.x+4 && previous[1].y == square.y+2) {
				LOG_L(L_DEBUG, "case SE, E");
				TRYFIX3POINTS(2, 0);
			}

		}
		else if (previous[2].y == square.y-2) {
			if (previous[1].x == square.x+2 && previous[1].y == square.y-4) {
				LOG_L(L_DEBUG, "case NE, N");
				TRYFIX3POINTS(0, -2);
			}
			else if (previous[1].x == square.x+4 && previous[1].y == square.y-2) {
				LOG_L(L_DEBUG, "case NE, E");
				TRYFIX3POINTS(0, -2);
			}
		}
	}
#undef TRYFIX3POINTS
#undef COSTMOD
}


void CPathFinder::ResetSearch()
{
	openSquares.Clear();

	while (!dirtySquares.empty()) {
		const unsigned int lsquare = dirtySquares.back();

		squareStates.nodeMask[lsquare] = 0;
		squareStates.fCost[lsquare] = PATHCOST_INFINITY;
		squareStates.gCost[lsquare] = PATHCOST_INFINITY;

		dirtySquares.pop_back();
	}

	testedNodes = 0;
}<|MERGE_RESOLUTION|>--- conflicted
+++ resolved
@@ -281,7 +281,6 @@
 
 	// Evaluate this square.
 	float squareSpeedMod = moveData.moveMath->GetPosSpeedMod(moveData, square.x, square.y);
-	float heatCostMod = 1.0f;
 
 	if (squareSpeedMod == 0.0f) {
 		squareStates.nodeMask[sqrIdx] |= PATHOPT_FORBIDDEN;
@@ -299,17 +298,8 @@
 		}
 	}
 
-<<<<<<< HEAD
 	const float heatCost = (PathHeatMap::GetInstance())->GetHeatCost(square.x, square.y, moveData, ownerId);
 	const float flowCost = (PathFlowMap::GetInstance())->GetFlowCost(square.x, square.y, moveData, pathOpt);
-=======
-	// Include heatmap cost adjustment.
-	if (heatMapping && moveData.heatMapping && GetHeatOwner(square.x, square.y) != ownerId) {
-		heatCostMod += (moveData.heatMod * GetHeatValue(square.x, square.y));
-	}
-
-
->>>>>>> 46af3a1d
 
 	const float dirMoveCost = (1.0f + heatCost + flowCost) * directionCosts[pathOpt];
 	const float extraCost = squareStates.GetNodeExtraCost(square.x, square.y, synced);
