<<<<<<< HEAD
#include "StdAfx.h"
// ReadMap.cpp: implementation of the CReadMap class.
//
//////////////////////////////////////////////////////////////////////

#include <stdlib.h>
#include <string>
#include "mmgr.h"

#include "ReadMap.h"
#include "Rendering/Textures/Bitmap.h"
#include "Ground.h"
#include "ConfigHandler.h"
#include "MapDamage.h"
#include "MapInfo.h"
#include "MetalMap.h"
#include "Sim/Path/PathManager.h"
#include "Sim/Units/UnitDef.h"
#include "Sim/Units/Unit.h"
#include "SM3/Sm3Map.h"
#include "SMF/SmfReadMap.h"
#include "FileSystem/FileHandler.h"
#include "FileSystem/ArchiveScanner.h"
#include "LoadSaveInterface.h"
#include "LogOutput.h"
#include "Platform/errorhandler.h"
#include "Exceptions.h"

using namespace std;

//////////////////////////////////////////////////////////////////////
// Construction/Destruction
//////////////////////////////////////////////////////////////////////
CReadMap* readmap=0;

CR_BIND_INTERFACE(CReadMap)
CR_REG_METADATA(CReadMap, (
				CR_SERIALIZER(Serialize)
				));


CReadMap* CReadMap::LoadMap (const std::string& mapname)
{
	if (mapname.length() < 3)
		throw std::runtime_error("CReadMap::LoadMap(): mapname '" + mapname + "' too short");

	string extension = mapname.substr(mapname.length()-3);

	CReadMap *rm = 0;
	if (extension=="sm3") {
		rm = new CSm3ReadMap;
		((CSm3ReadMap*)rm)->Initialize (mapname.c_str());
	} else
		rm = new CSmfReadMap(mapname);

	if (!rm)
		return 0;

	/* Read metal map */
	MapBitmapInfo mbi;
	unsigned char  *metalmap = rm->GetInfoMap ("metal", &mbi);
	if (metalmap && mbi.width == rm->width/2 && mbi.height == rm->height/2)
	{
		int size = mbi.width*mbi.height;
		unsigned char *map = new unsigned char[size];
		memcpy(map, metalmap, size);
		rm->metalMap = new CMetalMap(map, mbi.width, mbi.height, mapInfo->map.maxMetal);
	}
	if (metalmap) rm->FreeInfoMap ("metal", metalmap);

	if (!rm->metalMap) {
		unsigned char *zd = new unsigned char[rm->width*rm->height/4];
		memset(zd,0,rm->width*rm->height/4);
		rm->metalMap = new CMetalMap(zd, rm->width/2,rm->height/2, 1.0f);
	}

	/* Read type map */
	MapBitmapInfo tbi;
	unsigned char *typemap = rm->GetInfoMap ("type", &tbi);
	if (typemap && tbi.width == rm->width/2 && tbi.height == rm->height/2)
	{
		assert (gs->hmapx == tbi.width && gs->hmapy == tbi.height);
		rm->typemap = new unsigned char[tbi.width*tbi.height];
		memcpy(rm->typemap, typemap, tbi.width*tbi.height);
	} else
		throw content_error("Bad/no terrain type map.");
	if (typemap) rm->FreeInfoMap ("type", typemap);

	return rm;
}

CReadMap::CReadMap() :
		orgheightmap(NULL),
		centerheightmap(NULL),
		slopemap(NULL),
		facenormals(NULL),
		typemap(NULL),
		metalMap(NULL)
{
	memset(mipHeightmap, 0, sizeof(mipHeightmap));
}

CReadMap::~CReadMap()
{
	delete metalMap;
	delete[] typemap;
	delete[] slopemap;

	delete[] facenormals;
	delete[] centerheightmap;
	for(int i=1; i<numHeightMipMaps; i++)	//don't delete first pointer since it points to centerheightmap
		delete[] mipHeightmap[i];

	delete[] orgheightmap;
}

void CReadMap::Serialize(creg::ISerializer& s)
{
	// remove the const
	float* hm = (float*) GetHeightmap();
	s.Serialize(hm, 4 * (gs->mapx + 1) * (gs->mapy + 1));

	if (!s.IsWriting())
		mapDamage->RecalcArea(2, gs->mapx - 3, 2, gs->mapy - 3);
}

void CReadMap::Initialize()
{
	PrintLoadMsg("Loading Map");

	orgheightmap=new float[(gs->mapx+1)*(gs->mapy+1)];

	//	normals=new float3[(gs->mapx+1)*(gs->mapy+1)];
	facenormals=new float3[gs->mapx*gs->mapy*2];
	centerheightmap=new float[gs->mapx*gs->mapy];
	//halfHeightmap=new float[gs->hmapx*gs->hmapy];
	mipHeightmap[0] = centerheightmap;
	for(int i=1; i<numHeightMipMaps; i++)
		mipHeightmap[i] = new float[(gs->mapx>>i)*(gs->mapy>>i)];

	slopemap=new float[gs->hmapx*gs->hmapy];

	CalcHeightfieldData();
}

void CReadMap::CalcHeightfieldData()
{
	const float* heightmap = GetHeightmap();

	minheight = +123456.0f;
	maxheight = -123456.0f;

	mapChecksum = 0;
	for (int y = 0; y < ((gs->mapy + 1) * (gs->mapx + 1)); ++y) {
		orgheightmap[y] = heightmap[y];
		if (heightmap[y] < minheight) { minheight = heightmap[y]; }
		if (heightmap[y] > maxheight) { maxheight = heightmap[y]; }
		mapChecksum +=  (unsigned int) (heightmap[y] * 100);
		mapChecksum ^= *(unsigned int*) &heightmap[y];
	}

	currMinHeight = minheight;
	currMaxHeight = maxheight;

	for (int y = 0; y < (gs->mapy); y++) {
		for (int x = 0; x < (gs->mapx); x++) {
			float height = heightmap[(y) * (gs->mapx + 1) + x];
			height += heightmap[(y    ) * (gs->mapx + 1) + x + 1];
			height += heightmap[(y + 1) * (gs->mapx + 1) + x    ];
			height += heightmap[(y + 1) * (gs->mapx + 1) + x + 1];
			centerheightmap[y * gs->mapx + x] = height * 0.25f;
		}
	}

	for (int i = 0; i < numHeightMipMaps - 1; i++) {
		int hmapx = gs->mapx >> i;
		int hmapy = gs->mapy >> i;

		for (int y = 0; y < hmapy; y += 2) {
			for (int x = 0; x < hmapx; x += 2) {
				float height = mipHeightmap[i][(x) + (y) * hmapx];
				height += mipHeightmap[i][(x    ) + (y + 1) * hmapx];
				height += mipHeightmap[i][(x + 1) + (y    ) * hmapx];
				height += mipHeightmap[i][(x + 1) + (y + 1) * hmapx];
				mipHeightmap[i + 1][(x / 2) + (y / 2) * hmapx / 2] = height * 0.25f;
			}
		}
	}

	// create the surface normals
	for (int y = 0; y < gs->mapy; y++) {
		for (int x = 0; x < gs->mapx; x++) {
			int idx0 = (y    ) * (gs->mapx + 1) + x;
			int idx1 = (y + 1) * (gs->mapx + 1) + x;

			float3 e1(-SQUARE_SIZE, heightmap[idx0] - heightmap[idx0 + 1],            0);
			float3 e2(           0, heightmap[idx0] - heightmap[idx1    ], -SQUARE_SIZE);

			float3 n = e2.cross(e1);
			n.Normalize();

			facenormals[(y * gs->mapx + x) * 2] = n;

			e1 = float3( SQUARE_SIZE, heightmap[idx1 + 1] - heightmap[idx1    ],           0);
			e2 = float3(           0, heightmap[idx1 + 1] - heightmap[idx0 + 1], SQUARE_SIZE);

			n = e2.cross(e1);
			n.Normalize();

			facenormals[(y * gs->mapx + x) * 2 + 1] = n;
		}
	}

	for (int y = 0; y < gs->hmapy; y++) {
		for (int x = 0; x < gs->hmapx; x++) {
			slopemap[y * gs->hmapx + x] = 1;
		}
	}

	const int ss4 = SQUARE_SIZE * 4;
	for (int y = 2; y < gs->mapy - 2; y += 2) {
		for (int x = 2; x < gs->mapx - 2; x += 2) {
			int idx0 = (y - 1) * (gs->mapx + 1);
			int idx1 = (y + 3) * (gs->mapx + 1);

			float3 e1(-ss4, heightmap[idx0 + (x - 1)] - heightmap[idx0 +  x + 3 ],    0);
			float3 e2(   0, heightmap[idx0 + (x - 1)] - heightmap[idx1 + (x - 1)], -ss4);

			float3 n = e2.cross(e1);
			n.Normalize();

			e1 = float3(ss4, heightmap[idx1 + x + 3] - heightmap[idx1 + (x - 1)],   0);
			e2 = float3(  0, heightmap[idx1 + x + 3] - heightmap[idx0 +  x + 3 ], ss4);

			float3 n2 = e2.cross(e1);
			n2.Normalize();

			slopemap[(y / 2) * gs->hmapx + (x / 2)] = 1.0f - (n.y + n2.y) * 0.5f;
		}
	}
}

void CReadMap::UpdateDraw() {
	GML_STDMUTEX_LOCK(map); // UpdateDraw
	for(std::vector<HeightmapUpdate>::iterator i=heightmapUpdates.begin(); i!=heightmapUpdates.end(); ++i)
		HeightmapUpdatedNow((*i).x1,(*i).x2,(*i).y1,(*i).y2);
	heightmapUpdates.clear();
}

void CReadMap::HeightmapUpdated(int x1, int x2, int y1, int y2) {
	GML_STDMUTEX_LOCK(map); // HeightmapUpdated
	heightmapUpdates.push_back(HeightmapUpdate(x1,x2,y1,y2));
}

CReadMap::IQuadDrawer::~IQuadDrawer() {
}
=======
#include "StdAfx.h"
// ReadMap.cpp: implementation of the CReadMap class.
//
//////////////////////////////////////////////////////////////////////

#include <stdlib.h>
#include <string>
#include "mmgr.h"

#include "ReadMap.h"
#include "Rendering/Textures/Bitmap.h"
#include "Ground.h"
#include "ConfigHandler.h"
#include "MapDamage.h"
#include "MapInfo.h"
#include "MetalMap.h"
#include "Sim/Path/PathManager.h"
#include "Sim/Units/UnitDef.h"
#include "Sim/Units/Unit.h"
#include "SM3/Sm3Map.h"
#include "SMF/SmfReadMap.h"
#include "FileSystem/FileHandler.h"
#include "FileSystem/ArchiveScanner.h"
#include "LoadSaveInterface.h"
#include "LogOutput.h"
#include "Platform/errorhandler.h"
#include "Exceptions.h"

using namespace std;

//////////////////////////////////////////////////////////////////////
// Construction/Destruction
//////////////////////////////////////////////////////////////////////
CReadMap* readmap=0;

CR_BIND_INTERFACE(CReadMap)
CR_REG_METADATA(CReadMap, (
				CR_SERIALIZER(Serialize)
				));


CReadMap* CReadMap::LoadMap (const std::string& mapname)
{
	if (mapname.length() < 3)
		throw std::runtime_error("CReadMap::LoadMap(): mapname '" + mapname + "' too short");

	string extension = mapname.substr(mapname.length()-3);

	CReadMap *rm = 0;
	if (extension=="sm3") {
		rm = new CSm3ReadMap;
		((CSm3ReadMap*)rm)->Initialize (mapname.c_str());
	} else
		rm = new CSmfReadMap(mapname);

	if (!rm)
		return 0;

	/* Read metal map */
	MapBitmapInfo mbi;
	unsigned char  *metalmap = rm->GetInfoMap ("metal", &mbi);
	if (metalmap && mbi.width == rm->width/2 && mbi.height == rm->height/2)
	{
		int size = mbi.width*mbi.height;
		unsigned char *map = new unsigned char[size];
		memcpy(map, metalmap, size);
		rm->metalMap = new CMetalMap(map, mbi.width, mbi.height, mapInfo->map.maxMetal);
	}
	if (metalmap) rm->FreeInfoMap ("metal", metalmap);

	if (!rm->metalMap) {
		unsigned char *zd = new unsigned char[rm->width*rm->height/4];
		memset(zd,0,rm->width*rm->height/4);
		rm->metalMap = new CMetalMap(zd, rm->width/2,rm->height/2, 1.0f);
	}

	/* Read type map */
	MapBitmapInfo tbi;
	unsigned char *typemap = rm->GetInfoMap ("type", &tbi);
	if (typemap && tbi.width == rm->width/2 && tbi.height == rm->height/2)
	{
		assert (gs->hmapx == tbi.width && gs->hmapy == tbi.height);
		rm->typemap = new unsigned char[tbi.width*tbi.height];
		memcpy(rm->typemap, typemap, tbi.width*tbi.height);
	} else
		throw content_error("Bad/no terrain type map.");
	if (typemap) rm->FreeInfoMap ("type", typemap);

	return rm;
}

CReadMap::CReadMap() :
		orgheightmap(NULL),
		centerheightmap(NULL),
		slopemap(NULL),
		facenormals(NULL),
		typemap(NULL),
		metalMap(NULL)
{
	memset(mipHeightmap, 0, sizeof(mipHeightmap));
}

CReadMap::~CReadMap()
{
	delete metalMap;
	delete[] typemap;
	delete[] slopemap;

	delete[] facenormals;
	delete[] centerheightmap;
	for(int i=1; i<numHeightMipMaps; i++)	//don't delete first pointer since it points to centerheightmap
		delete[] mipHeightmap[i];

	delete[] orgheightmap;
}

void CReadMap::Serialize(creg::ISerializer& s)
{
	// remove the const
	float* hm = (float*) GetHeightmap();
	s.Serialize(hm, 4 * (gs->mapx + 1) * (gs->mapy + 1));

	if (!s.IsWriting())
		mapDamage->RecalcArea(2, gs->mapx - 3, 2, gs->mapy - 3);
}

void CReadMap::Initialize()
{
	PrintLoadMsg("Loading Map");

	orgheightmap=new float[(gs->mapx+1)*(gs->mapy+1)];

	//	normals=new float3[(gs->mapx+1)*(gs->mapy+1)];
	facenormals=new float3[gs->mapx*gs->mapy*2];
	centerheightmap=new float[gs->mapx*gs->mapy];
	//halfHeightmap=new float[gs->hmapx*gs->hmapy];
	mipHeightmap[0] = centerheightmap;
	for(int i=1; i<numHeightMipMaps; i++)
		mipHeightmap[i] = new float[(gs->mapx>>i)*(gs->mapy>>i)];

	slopemap=new float[gs->hmapx*gs->hmapy];

	CalcHeightfieldData();
}

void CReadMap::CalcHeightfieldData()
{
	const float* heightmap = GetHeightmap();

	minheight = +123456.0f;
	maxheight = -123456.0f;

	mapChecksum = 0;
	for (int y = 0; y < ((gs->mapy + 1) * (gs->mapx + 1)); ++y) {
		orgheightmap[y] = heightmap[y];
		if (heightmap[y] < minheight) { minheight = heightmap[y]; }
		if (heightmap[y] > maxheight) { maxheight = heightmap[y]; }
		mapChecksum +=  (unsigned int) (heightmap[y] * 100);
		mapChecksum ^= *(unsigned int*) &heightmap[y];
	}

	currMinHeight = minheight;
	currMaxHeight = maxheight;

	for (int y = 0; y < (gs->mapy); y++) {
		for (int x = 0; x < (gs->mapx); x++) {
			float height = heightmap[(y) * (gs->mapx + 1) + x];
			height += heightmap[(y    ) * (gs->mapx + 1) + x + 1];
			height += heightmap[(y + 1) * (gs->mapx + 1) + x    ];
			height += heightmap[(y + 1) * (gs->mapx + 1) + x + 1];
			centerheightmap[y * gs->mapx + x] = height * 0.25f;
		}
	}

	for (int i = 0; i < numHeightMipMaps - 1; i++) {
		int hmapx = gs->mapx >> i;
		int hmapy = gs->mapy >> i;

		for (int y = 0; y < hmapy; y += 2) {
			for (int x = 0; x < hmapx; x += 2) {
				float height = mipHeightmap[i][(x) + (y) * hmapx];
				height += mipHeightmap[i][(x    ) + (y + 1) * hmapx];
				height += mipHeightmap[i][(x + 1) + (y    ) * hmapx];
				height += mipHeightmap[i][(x + 1) + (y + 1) * hmapx];
				mipHeightmap[i + 1][(x / 2) + (y / 2) * hmapx / 2] = height * 0.25f;
			}
		}
	}

	// create the surface normals
	for (int y = 0; y < gs->mapy; y++) {
		for (int x = 0; x < gs->mapx; x++) {
			int idx0 = (y    ) * (gs->mapx + 1) + x;
			int idx1 = (y + 1) * (gs->mapx + 1) + x;

			float3 e1(-SQUARE_SIZE, heightmap[idx0] - heightmap[idx0 + 1],            0);
			float3 e2(           0, heightmap[idx0] - heightmap[idx1    ], -SQUARE_SIZE);

			float3 n = e2.cross(e1);
			n.Normalize();

			facenormals[(y * gs->mapx + x) * 2] = n;

			e1 = float3( SQUARE_SIZE, heightmap[idx1 + 1] - heightmap[idx1    ],           0);
			e2 = float3(           0, heightmap[idx1 + 1] - heightmap[idx0 + 1], SQUARE_SIZE);

			n = e2.cross(e1);
			n.Normalize();

			facenormals[(y * gs->mapx + x) * 2 + 1] = n;
		}
	}

	for (int y = 0; y < gs->hmapy; y++) {
		for (int x = 0; x < gs->hmapx; x++) {
			slopemap[y * gs->hmapx + x] = 1;
		}
	}

	const int ss4 = SQUARE_SIZE * 4;
	for (int y = 2; y < gs->mapy - 2; y += 2) {
		for (int x = 2; x < gs->mapx - 2; x += 2) {
			int idx0 = (y - 1) * (gs->mapx + 1);
			int idx1 = (y + 3) * (gs->mapx + 1);

			float3 e1(-ss4, heightmap[idx0 + (x - 1)] - heightmap[idx0 +  x + 3 ],    0);
			float3 e2(   0, heightmap[idx0 + (x - 1)] - heightmap[idx1 + (x - 1)], -ss4);

			float3 n = e2.cross(e1);
			n.Normalize();

			e1 = float3(ss4, heightmap[idx1 + x + 3] - heightmap[idx1 + (x - 1)],   0);
			e2 = float3(  0, heightmap[idx1 + x + 3] - heightmap[idx0 +  x + 3 ], ss4);

			float3 n2 = e2.cross(e1);
			n2.Normalize();

			slopemap[(y / 2) * gs->hmapx + (x / 2)] = 1.0f - (n.y + n2.y) * 0.5f;
		}
	}
}

void CReadMap::UpdateDraw() {
	GML_STDMUTEX_LOCK(map); // UpdateDraw
	for(std::vector<HeightmapUpdate>::iterator i=heightmapUpdates.begin(); i!=heightmapUpdates.end(); ++i)
		HeightmapUpdatedNow((*i).x1,(*i).x2,(*i).y1,(*i).y2);
	heightmapUpdates.clear();
}

void CReadMap::HeightmapUpdated(int x1, int x2, int y1, int y2) {
	GML_STDMUTEX_LOCK(map); // HeightmapUpdated
	heightmapUpdates.push_back(HeightmapUpdate(x1,x2,y1,y2));
}

CReadMap::IQuadDrawer::~IQuadDrawer() {
}
>>>>>>> 47f49b14
<|MERGE_RESOLUTION|>--- conflicted
+++ resolved
@@ -1,4 +1,3 @@
-<<<<<<< HEAD
 #include "StdAfx.h"
 // ReadMap.cpp: implementation of the CReadMap class.
 //
@@ -254,262 +253,4 @@
 }
 
 CReadMap::IQuadDrawer::~IQuadDrawer() {
-}
-=======
-#include "StdAfx.h"
-// ReadMap.cpp: implementation of the CReadMap class.
-//
-//////////////////////////////////////////////////////////////////////
-
-#include <stdlib.h>
-#include <string>
-#include "mmgr.h"
-
-#include "ReadMap.h"
-#include "Rendering/Textures/Bitmap.h"
-#include "Ground.h"
-#include "ConfigHandler.h"
-#include "MapDamage.h"
-#include "MapInfo.h"
-#include "MetalMap.h"
-#include "Sim/Path/PathManager.h"
-#include "Sim/Units/UnitDef.h"
-#include "Sim/Units/Unit.h"
-#include "SM3/Sm3Map.h"
-#include "SMF/SmfReadMap.h"
-#include "FileSystem/FileHandler.h"
-#include "FileSystem/ArchiveScanner.h"
-#include "LoadSaveInterface.h"
-#include "LogOutput.h"
-#include "Platform/errorhandler.h"
-#include "Exceptions.h"
-
-using namespace std;
-
-//////////////////////////////////////////////////////////////////////
-// Construction/Destruction
-//////////////////////////////////////////////////////////////////////
-CReadMap* readmap=0;
-
-CR_BIND_INTERFACE(CReadMap)
-CR_REG_METADATA(CReadMap, (
-				CR_SERIALIZER(Serialize)
-				));
-
-
-CReadMap* CReadMap::LoadMap (const std::string& mapname)
-{
-	if (mapname.length() < 3)
-		throw std::runtime_error("CReadMap::LoadMap(): mapname '" + mapname + "' too short");
-
-	string extension = mapname.substr(mapname.length()-3);
-
-	CReadMap *rm = 0;
-	if (extension=="sm3") {
-		rm = new CSm3ReadMap;
-		((CSm3ReadMap*)rm)->Initialize (mapname.c_str());
-	} else
-		rm = new CSmfReadMap(mapname);
-
-	if (!rm)
-		return 0;
-
-	/* Read metal map */
-	MapBitmapInfo mbi;
-	unsigned char  *metalmap = rm->GetInfoMap ("metal", &mbi);
-	if (metalmap && mbi.width == rm->width/2 && mbi.height == rm->height/2)
-	{
-		int size = mbi.width*mbi.height;
-		unsigned char *map = new unsigned char[size];
-		memcpy(map, metalmap, size);
-		rm->metalMap = new CMetalMap(map, mbi.width, mbi.height, mapInfo->map.maxMetal);
-	}
-	if (metalmap) rm->FreeInfoMap ("metal", metalmap);
-
-	if (!rm->metalMap) {
-		unsigned char *zd = new unsigned char[rm->width*rm->height/4];
-		memset(zd,0,rm->width*rm->height/4);
-		rm->metalMap = new CMetalMap(zd, rm->width/2,rm->height/2, 1.0f);
-	}
-
-	/* Read type map */
-	MapBitmapInfo tbi;
-	unsigned char *typemap = rm->GetInfoMap ("type", &tbi);
-	if (typemap && tbi.width == rm->width/2 && tbi.height == rm->height/2)
-	{
-		assert (gs->hmapx == tbi.width && gs->hmapy == tbi.height);
-		rm->typemap = new unsigned char[tbi.width*tbi.height];
-		memcpy(rm->typemap, typemap, tbi.width*tbi.height);
-	} else
-		throw content_error("Bad/no terrain type map.");
-	if (typemap) rm->FreeInfoMap ("type", typemap);
-
-	return rm;
-}
-
-CReadMap::CReadMap() :
-		orgheightmap(NULL),
-		centerheightmap(NULL),
-		slopemap(NULL),
-		facenormals(NULL),
-		typemap(NULL),
-		metalMap(NULL)
-{
-	memset(mipHeightmap, 0, sizeof(mipHeightmap));
-}
-
-CReadMap::~CReadMap()
-{
-	delete metalMap;
-	delete[] typemap;
-	delete[] slopemap;
-
-	delete[] facenormals;
-	delete[] centerheightmap;
-	for(int i=1; i<numHeightMipMaps; i++)	//don't delete first pointer since it points to centerheightmap
-		delete[] mipHeightmap[i];
-
-	delete[] orgheightmap;
-}
-
-void CReadMap::Serialize(creg::ISerializer& s)
-{
-	// remove the const
-	float* hm = (float*) GetHeightmap();
-	s.Serialize(hm, 4 * (gs->mapx + 1) * (gs->mapy + 1));
-
-	if (!s.IsWriting())
-		mapDamage->RecalcArea(2, gs->mapx - 3, 2, gs->mapy - 3);
-}
-
-void CReadMap::Initialize()
-{
-	PrintLoadMsg("Loading Map");
-
-	orgheightmap=new float[(gs->mapx+1)*(gs->mapy+1)];
-
-	//	normals=new float3[(gs->mapx+1)*(gs->mapy+1)];
-	facenormals=new float3[gs->mapx*gs->mapy*2];
-	centerheightmap=new float[gs->mapx*gs->mapy];
-	//halfHeightmap=new float[gs->hmapx*gs->hmapy];
-	mipHeightmap[0] = centerheightmap;
-	for(int i=1; i<numHeightMipMaps; i++)
-		mipHeightmap[i] = new float[(gs->mapx>>i)*(gs->mapy>>i)];
-
-	slopemap=new float[gs->hmapx*gs->hmapy];
-
-	CalcHeightfieldData();
-}
-
-void CReadMap::CalcHeightfieldData()
-{
-	const float* heightmap = GetHeightmap();
-
-	minheight = +123456.0f;
-	maxheight = -123456.0f;
-
-	mapChecksum = 0;
-	for (int y = 0; y < ((gs->mapy + 1) * (gs->mapx + 1)); ++y) {
-		orgheightmap[y] = heightmap[y];
-		if (heightmap[y] < minheight) { minheight = heightmap[y]; }
-		if (heightmap[y] > maxheight) { maxheight = heightmap[y]; }
-		mapChecksum +=  (unsigned int) (heightmap[y] * 100);
-		mapChecksum ^= *(unsigned int*) &heightmap[y];
-	}
-
-	currMinHeight = minheight;
-	currMaxHeight = maxheight;
-
-	for (int y = 0; y < (gs->mapy); y++) {
-		for (int x = 0; x < (gs->mapx); x++) {
-			float height = heightmap[(y) * (gs->mapx + 1) + x];
-			height += heightmap[(y    ) * (gs->mapx + 1) + x + 1];
-			height += heightmap[(y + 1) * (gs->mapx + 1) + x    ];
-			height += heightmap[(y + 1) * (gs->mapx + 1) + x + 1];
-			centerheightmap[y * gs->mapx + x] = height * 0.25f;
-		}
-	}
-
-	for (int i = 0; i < numHeightMipMaps - 1; i++) {
-		int hmapx = gs->mapx >> i;
-		int hmapy = gs->mapy >> i;
-
-		for (int y = 0; y < hmapy; y += 2) {
-			for (int x = 0; x < hmapx; x += 2) {
-				float height = mipHeightmap[i][(x) + (y) * hmapx];
-				height += mipHeightmap[i][(x    ) + (y + 1) * hmapx];
-				height += mipHeightmap[i][(x + 1) + (y    ) * hmapx];
-				height += mipHeightmap[i][(x + 1) + (y + 1) * hmapx];
-				mipHeightmap[i + 1][(x / 2) + (y / 2) * hmapx / 2] = height * 0.25f;
-			}
-		}
-	}
-
-	// create the surface normals
-	for (int y = 0; y < gs->mapy; y++) {
-		for (int x = 0; x < gs->mapx; x++) {
-			int idx0 = (y    ) * (gs->mapx + 1) + x;
-			int idx1 = (y + 1) * (gs->mapx + 1) + x;
-
-			float3 e1(-SQUARE_SIZE, heightmap[idx0] - heightmap[idx0 + 1],            0);
-			float3 e2(           0, heightmap[idx0] - heightmap[idx1    ], -SQUARE_SIZE);
-
-			float3 n = e2.cross(e1);
-			n.Normalize();
-
-			facenormals[(y * gs->mapx + x) * 2] = n;
-
-			e1 = float3( SQUARE_SIZE, heightmap[idx1 + 1] - heightmap[idx1    ],           0);
-			e2 = float3(           0, heightmap[idx1 + 1] - heightmap[idx0 + 1], SQUARE_SIZE);
-
-			n = e2.cross(e1);
-			n.Normalize();
-
-			facenormals[(y * gs->mapx + x) * 2 + 1] = n;
-		}
-	}
-
-	for (int y = 0; y < gs->hmapy; y++) {
-		for (int x = 0; x < gs->hmapx; x++) {
-			slopemap[y * gs->hmapx + x] = 1;
-		}
-	}
-
-	const int ss4 = SQUARE_SIZE * 4;
-	for (int y = 2; y < gs->mapy - 2; y += 2) {
-		for (int x = 2; x < gs->mapx - 2; x += 2) {
-			int idx0 = (y - 1) * (gs->mapx + 1);
-			int idx1 = (y + 3) * (gs->mapx + 1);
-
-			float3 e1(-ss4, heightmap[idx0 + (x - 1)] - heightmap[idx0 +  x + 3 ],    0);
-			float3 e2(   0, heightmap[idx0 + (x - 1)] - heightmap[idx1 + (x - 1)], -ss4);
-
-			float3 n = e2.cross(e1);
-			n.Normalize();
-
-			e1 = float3(ss4, heightmap[idx1 + x + 3] - heightmap[idx1 + (x - 1)],   0);
-			e2 = float3(  0, heightmap[idx1 + x + 3] - heightmap[idx0 +  x + 3 ], ss4);
-
-			float3 n2 = e2.cross(e1);
-			n2.Normalize();
-
-			slopemap[(y / 2) * gs->hmapx + (x / 2)] = 1.0f - (n.y + n2.y) * 0.5f;
-		}
-	}
-}
-
-void CReadMap::UpdateDraw() {
-	GML_STDMUTEX_LOCK(map); // UpdateDraw
-	for(std::vector<HeightmapUpdate>::iterator i=heightmapUpdates.begin(); i!=heightmapUpdates.end(); ++i)
-		HeightmapUpdatedNow((*i).x1,(*i).x2,(*i).y1,(*i).y2);
-	heightmapUpdates.clear();
-}
-
-void CReadMap::HeightmapUpdated(int x1, int x2, int y1, int y2) {
-	GML_STDMUTEX_LOCK(map); // HeightmapUpdated
-	heightmapUpdates.push_back(HeightmapUpdate(x1,x2,y1,y2));
-}
-
-CReadMap::IQuadDrawer::~IQuadDrawer() {
-}
->>>>>>> 47f49b14
+}