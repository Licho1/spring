/* This file is part of the Spring engine (GPL v2 or later), see LICENSE.html */

#ifndef VERTEXARRAY_H
#define VERTEXARRAY_H

#include "myGL.h"
#include "Platform/errorhandler.h"

#define VA_INIT_VERTEXES 1000 // please don't change this, some files rely on specific initial sizes
#define VA_INIT_STRIPS 100
<<<<<<< HEAD
#define VA_SIZE_2D0 2
#define VA_SIZE_0 3
#define VA_SIZE_C 4
#define VA_SIZE_T 5
#define VA_SIZE_TN 8
#define VA_SIZE_TC 6
#define VA_SIZE_2DT 4
=======

// number of elements (bytes / 4) per vertex
#define VA_SIZE_2D0  2
#define VA_SIZE_0    3
#define VA_SIZE_C    4
#define VA_SIZE_T    5
#define VA_SIZE_TN   8
#define VA_SIZE_TNT 14
#define VA_SIZE_TC   6
#define VA_SIZE_2DT  4
>>>>>>> 9bb1ba93

class CVertexArray  
{
public:
	typedef void (*StripCallback)(void* data);

public:
	CVertexArray(unsigned int maxVerts = 1 << 16);
	~CVertexArray();
	void Initialize();
<<<<<<< HEAD
	inline void CheckInitSize(const unsigned int vertexes, const unsigned int strips=0);

	inline void AddVertex0(const float3& pos);
	inline void AddVertex0(const float x, const float y, const float z);
	inline void AddVertex2d0(float x, float z);
	inline void AddVertexN(const float3& pos, const float3& normal);
	inline void AddVertexT(const float3& pos,const float tx,const float ty);
	inline void AddVertexC(const float3& pos,const unsigned char* color);
	inline void AddVertexTC(const float3 &pos,const float tx,const float ty,const unsigned char* color);
	inline void AddVertexTN(const float3 &pos,const float tx,const float ty,const float3& norm);
	inline void AddVertexT2(const float3& pos,const float t1x,const float t1y,const float t2x,const float t2y);
	inline void AddVertex2dT(const float x,const float y,const float tx,const float ty);
=======
	inline void CheckInitSize(const unsigned int vertexes, const unsigned int strips = 0);

	inline void AddVertex0(const float3& p);
	inline void AddVertex0(float x, float y, float z);
	inline void AddVertex2d0(float x, float z);
	inline void AddVertexN(const float3& p, const float3& normal);
	inline void AddVertexT(const float3& p, float tx, float ty);
	inline void AddVertexC(const float3& p, const unsigned char* color);
	inline void AddVertexTC(const float3& p, float tx, float ty, const unsigned char* color);
	inline void AddVertexTN(const float3& p, float tx, float ty, const float3& n);
	inline void AddVertexTNT(const float3& p, float tx, float ty, const float3& n, const float3& st, const float3& tt); 
	inline void AddVertexT2(const float3& p, float t1x, float t1y, float t2x, float t2y);
	inline void AddVertex2dT(float x, float y, float tx, float ty);
>>>>>>> 9bb1ba93

	void DrawArray0(const int drawType, unsigned int stride = 12);
	void DrawArray2d0(const int drawType, unsigned int stride = 8);
	void DrawArrayN(const int drawType, unsigned int stride = 24);
	void DrawArrayT(const int drawType, unsigned int stride = 20);
	void DrawArrayC(const int drawType, unsigned int stride = 16);
	void DrawArrayTC(const int drawType, unsigned int stride = 24);
	void DrawArrayTN(const int drawType, unsigned int stride = 32);
<<<<<<< HEAD
=======
	void DrawArrayTNT(const int drawType, unsigned int stride = 56);
>>>>>>> 9bb1ba93
	void DrawArrayT2(const int drawType, unsigned int stride = 28);
	void DrawArray2dT(const int drawType, unsigned int stride = 16);
	void DrawArray2dT(const int drawType, StripCallback callback, void* data, unsigned int stride=16);

	//! same as the AddVertex... functions just without automated CheckEnlargeDrawArray
<<<<<<< HEAD
	inline void AddVertexQ0(const float x, const float y, const float z);
	inline void AddVertexQ0(const float3& f3) { AddVertexQ0(f3.x, f3.y, f3.z); }
	inline void AddVertex2dQ0(const float x, const float z);
	inline void AddVertexQN(const float3& pos, const float3& normal);
	inline void AddVertexQC(const float3& pos,const unsigned char* color);
	inline void AddVertexQT(const float3& pos,const float tx,const float ty);
	inline void AddVertex2dQT(const float x,const float y,const float tx,const float ty);
	inline void AddVertexQTN(const float3 &pos,const float tx,const float ty,const float3& norm);
	inline void AddVertexQTC(const float3 &pos,const float tx,const float ty,const unsigned char* color);
=======
	inline void AddVertexQ0(float x, float y, float z);
	inline void AddVertexQ0(const float3& f3) { AddVertexQ0(f3.x, f3.y, f3.z); }
	inline void AddVertex2dQ0(float x, float z);
	inline void AddVertexQN(const float3& p, const float3& n);
	inline void AddVertexQC(const float3& p, const unsigned char* color);
	inline void AddVertexQT(const float3& p, float tx, float ty);
	inline void AddVertex2dQT(float x, float y, float tx, float ty);
	inline void AddVertexQTN(const float3& p, float tx, float ty, const float3& n);
	inline void AddVertexQTNT(const float3& p, float tx, float ty, const float3& n, const float3& st, const float3& tt);
	inline void AddVertexQTC(const float3& p, float tx, float ty, const unsigned char* color);
>>>>>>> 9bb1ba93

	//! same as EndStrip, but without automated EnlargeStripArray
	inline void EndStripQ();

	bool IsReady();
	inline unsigned int drawIndex() const;
	void EndStrip();
	inline void EnlargeArrays(const unsigned int vertexes, const unsigned int strips, const unsigned int stripsize=VA_SIZE_0);

	float* drawArray;
	float* drawArrayPos;
	float* drawArraySize;

	unsigned int* stripArray;
	unsigned int* stripArrayPos;
	unsigned int* stripArraySize;

	unsigned int maxVertices;

protected:
	void DrawArrays(const GLenum mode, const unsigned int stride);
	void DrawArraysCallback(const GLenum mode, const unsigned int stride, StripCallback callback, void* data);
	inline void CheckEnlargeDrawArray();
	void EnlargeStripArray();
	void EnlargeDrawArray();
	inline void CheckEndStrip();
};

#include "VertexArray.inl"

#endif /* VERTEXARRAY_H */<|MERGE_RESOLUTION|>--- conflicted
+++ resolved
@@ -8,15 +8,6 @@
 
 #define VA_INIT_VERTEXES 1000 // please don't change this, some files rely on specific initial sizes
 #define VA_INIT_STRIPS 100
-<<<<<<< HEAD
-#define VA_SIZE_2D0 2
-#define VA_SIZE_0 3
-#define VA_SIZE_C 4
-#define VA_SIZE_T 5
-#define VA_SIZE_TN 8
-#define VA_SIZE_TC 6
-#define VA_SIZE_2DT 4
-=======
 
 // number of elements (bytes / 4) per vertex
 #define VA_SIZE_2D0  2
@@ -27,7 +18,6 @@
 #define VA_SIZE_TNT 14
 #define VA_SIZE_TC   6
 #define VA_SIZE_2DT  4
->>>>>>> 9bb1ba93
 
 class CVertexArray  
 {
@@ -38,20 +28,6 @@
 	CVertexArray(unsigned int maxVerts = 1 << 16);
 	~CVertexArray();
 	void Initialize();
-<<<<<<< HEAD
-	inline void CheckInitSize(const unsigned int vertexes, const unsigned int strips=0);
-
-	inline void AddVertex0(const float3& pos);
-	inline void AddVertex0(const float x, const float y, const float z);
-	inline void AddVertex2d0(float x, float z);
-	inline void AddVertexN(const float3& pos, const float3& normal);
-	inline void AddVertexT(const float3& pos,const float tx,const float ty);
-	inline void AddVertexC(const float3& pos,const unsigned char* color);
-	inline void AddVertexTC(const float3 &pos,const float tx,const float ty,const unsigned char* color);
-	inline void AddVertexTN(const float3 &pos,const float tx,const float ty,const float3& norm);
-	inline void AddVertexT2(const float3& pos,const float t1x,const float t1y,const float t2x,const float t2y);
-	inline void AddVertex2dT(const float x,const float y,const float tx,const float ty);
-=======
 	inline void CheckInitSize(const unsigned int vertexes, const unsigned int strips = 0);
 
 	inline void AddVertex0(const float3& p);
@@ -65,7 +41,6 @@
 	inline void AddVertexTNT(const float3& p, float tx, float ty, const float3& n, const float3& st, const float3& tt); 
 	inline void AddVertexT2(const float3& p, float t1x, float t1y, float t2x, float t2y);
 	inline void AddVertex2dT(float x, float y, float tx, float ty);
->>>>>>> 9bb1ba93
 
 	void DrawArray0(const int drawType, unsigned int stride = 12);
 	void DrawArray2d0(const int drawType, unsigned int stride = 8);
@@ -74,26 +49,12 @@
 	void DrawArrayC(const int drawType, unsigned int stride = 16);
 	void DrawArrayTC(const int drawType, unsigned int stride = 24);
 	void DrawArrayTN(const int drawType, unsigned int stride = 32);
-<<<<<<< HEAD
-=======
 	void DrawArrayTNT(const int drawType, unsigned int stride = 56);
->>>>>>> 9bb1ba93
 	void DrawArrayT2(const int drawType, unsigned int stride = 28);
 	void DrawArray2dT(const int drawType, unsigned int stride = 16);
 	void DrawArray2dT(const int drawType, StripCallback callback, void* data, unsigned int stride=16);
 
 	//! same as the AddVertex... functions just without automated CheckEnlargeDrawArray
-<<<<<<< HEAD
-	inline void AddVertexQ0(const float x, const float y, const float z);
-	inline void AddVertexQ0(const float3& f3) { AddVertexQ0(f3.x, f3.y, f3.z); }
-	inline void AddVertex2dQ0(const float x, const float z);
-	inline void AddVertexQN(const float3& pos, const float3& normal);
-	inline void AddVertexQC(const float3& pos,const unsigned char* color);
-	inline void AddVertexQT(const float3& pos,const float tx,const float ty);
-	inline void AddVertex2dQT(const float x,const float y,const float tx,const float ty);
-	inline void AddVertexQTN(const float3 &pos,const float tx,const float ty,const float3& norm);
-	inline void AddVertexQTC(const float3 &pos,const float tx,const float ty,const unsigned char* color);
-=======
 	inline void AddVertexQ0(float x, float y, float z);
 	inline void AddVertexQ0(const float3& f3) { AddVertexQ0(f3.x, f3.y, f3.z); }
 	inline void AddVertex2dQ0(float x, float z);
@@ -104,7 +65,6 @@
 	inline void AddVertexQTN(const float3& p, float tx, float ty, const float3& n);
 	inline void AddVertexQTNT(const float3& p, float tx, float ty, const float3& n, const float3& st, const float3& tt);
 	inline void AddVertexQTC(const float3& p, float tx, float ty, const unsigned char* color);
->>>>>>> 9bb1ba93
 
 	//! same as EndStrip, but without automated EnlargeStripArray
 	inline void EndStripQ();
