--- conflicted
+++ resolved
@@ -142,12 +142,6 @@
 
 	// detect if GL_DEPTH_COMPONENT24 is supported (many ATIs don't do so)
 	{
-<<<<<<< HEAD
-		GLint state;
-		glTexImage2D(GL_PROXY_TEXTURE_2D, 0, GL_DEPTH_COMPONENT24, 16, 16, 0, GL_LUMINANCE, GL_FLOAT, NULL);
-		glGetTexLevelParameteriv(GL_PROXY_TEXTURE_2D, 0, GL_TEXTURE_WIDTH, &state);
-		support24bitDepthBuffers = (state>0);
-=======
 		// ATI seems to support GL_DEPTH_COMPONENT24 for static textures, but you can't render to them
 		/*GLint state = 0;
 		glTexImage2D(GL_PROXY_TEXTURE_2D, 0, GL_DEPTH_COMPONENT24, 16, 16, 0, GL_LUMINANCE, GL_FLOAT, NULL);
@@ -164,7 +158,6 @@
 
 			support24bitDepthBuffers = (status == GL_FRAMEBUFFER_COMPLETE_EXT);
 		}
->>>>>>> 8b3af89a
 	}
 
 	//! use some ATI bugfixes?
