--- conflicted
+++ resolved
@@ -1,4 +1,3 @@
-<<<<<<< HEAD
 // TreeDrawer.cpp: implementation of the CBasicTreeDrawer class.
 //
 //////////////////////////////////////////////////////////////////////
@@ -488,496 +487,4 @@
 	trees[square].trees.erase(hash);
 
 	ResetPos(pos);
-}
-=======
-// TreeDrawer.cpp: implementation of the CBasicTreeDrawer class.
-//
-//////////////////////////////////////////////////////////////////////
-
-#include "StdAfx.h"
-#include "mmgr.h"
-
-#include "BasicTreeDrawer.h"
-#include "Game/Camera.h"
-#include "Lua/LuaParser.h"
-#include "Map/Ground.h"
-#include "Map/ReadMap.h"
-#include "Rendering/GL/VertexArray.h"
-#include "Rendering/Textures/Bitmap.h"
-#include "LogOutput.h"
-#include "Exceptions.h"
-
-//////////////////////////////////////////////////////////////////////
-// Construction/Destruction
-//////////////////////////////////////////////////////////////////////
-
-static const float MAX_TREE_HEIGHT_25=MAX_TREE_HEIGHT*0.25f;
-static const float MAX_TREE_HEIGHT_3=MAX_TREE_HEIGHT*0.3f;
-static const float MAX_TREE_HEIGHT_36=MAX_TREE_HEIGHT*0.36f;
-static const float MAX_TREE_HEIGHT_6=MAX_TREE_HEIGHT*0.6f;
-
-CBasicTreeDrawer::CBasicTreeDrawer()
-{
-	lastListClean=0;
-
-	LuaParser resourcesParser("gamedata/resources.lua", SPRING_VFS_MOD_BASE, SPRING_VFS_ZIP);
-	if (!resourcesParser.Execute()) {
-		logOutput.Print(resourcesParser.GetErrorLog());
-	}
-	
-	const LuaTable treesTable = resourcesParser.GetRoot().SubTable("graphics").SubTable("trees");
-		
-	CBitmap TexImage;
-	std::string fn("bitmaps/"+treesTable.GetString("gran1", "gran.bmp"));
-	if (!TexImage.Load(fn))
-		throw content_error("Could not load tree texture from " + fn);
-	TexImage.ReverseYAxis();
-	//unsigned char gran[1024][512][4];
-	unsigned char (*gran)[512][4]=new unsigned char[1024][512][4];
-	if (TexImage.xsize>1){
-		for(int y=0;y<256;y++){
-			for(int x=0;x<256;x++){
-				if(TexImage.mem[(y*256+x)*4]==72 && TexImage.mem[(y*256+x)*4+1]==72){
-					gran[y][x][0]=33;
-					gran[y][x][1]=54;
-					gran[y][x][2]=29;
-					gran[y][x][3]=0;
-				} else {
-					gran[y][x][0]=TexImage.mem[(y*256+x)*4];
-					gran[y][x][1]=TexImage.mem[(y*256+x)*4+1];
-					gran[y][x][2]=TexImage.mem[(y*256+x)*4+2];
-					gran[y][x][3]=255;
-				}
-			}
-		}
-	}
-
-	fn = "bitmaps/"+treesTable.GetString("gran2", "gran2.bmp");
-	if (!TexImage.Load(fn))
-		throw content_error("Could not load tree texture from file " + fn);
-	TexImage.ReverseYAxis();
-	if (TexImage.xsize>1){
-		for(int y=0;y<256;y++){
-			for(int x=0;x<256;x++){
-				if(TexImage.mem[(y*256+x)*4]==72 && TexImage.mem[(y*256+x)*4+1]==72){
-					gran[y][x+256][0]=33;
-					gran[y][x+256][1]=54;
-					gran[y][x+256][2]=29;
-					gran[y][x+256][3]=0;
-				} else {
-					gran[y][x+256][0]=TexImage.mem[(y*256+x)*4];
-					gran[y][x+256][1]=TexImage.mem[(y*256+x)*4+1];
-					gran[y][x+256][2]=TexImage.mem[(y*256+x)*4+2];
-					gran[y][x+256][3]=255;
-				}
-			}
-		}
-	}
-
-	fn = "bitmaps/"+treesTable.GetString("birch1", "birch1.bmp");
-	if (!TexImage.Load(fn))
-		throw content_error("Could not load tree texture from file " + fn);
-	TexImage.ReverseYAxis();
-	if (TexImage.xsize>1){
-		for(int y=0;y<256;y++){
-			for(int x=0;x<128;x++){
-				if(TexImage.mem[(y*128+x)*4]==72 && TexImage.mem[(y*128+x)*4+1]==72){
-					gran[y+256][x][0]=(unsigned char)(125*0.6f);
-					gran[y+256][x][1]=(unsigned char)(146*0.7f);
-					gran[y+256][x][2]=(unsigned char)(82*0.6f);
-					gran[y+256][x][3]=(unsigned char)(0);
-				} else {
-					gran[y+256][x][0]=(unsigned char)(TexImage.mem[(y*128+x)*4]*0.6f);
-					gran[y+256][x][1]=(unsigned char)(TexImage.mem[(y*128+x)*4+1]*0.7f);
-					gran[y+256][x][2]=(unsigned char)(TexImage.mem[(y*128+x)*4+2]*0.6f);
-					gran[y+256][x][3]=255;
-				}
-			}
-		}
-	}
-
-	fn = "bitmaps/"+treesTable.GetString("birch2", "birch2.bmp");
-	if (!TexImage.Load(fn))
-		throw content_error("Could not load tree texture from file " + fn);
-	TexImage.ReverseYAxis();
-	if (TexImage.xsize>1){
-		for(int y=0;y<256;y++){
-			for(int x=0;x<128;x++){
-				if(TexImage.mem[(y*128+x)*4]==72 && TexImage.mem[(y*128+x)*4+1]==72){
-					gran[y+256][x+128][0]=(unsigned char)(125*0.6f);
-					gran[y+256][x+128][1]=(unsigned char)(146*0.7f);
-					gran[y+256][x+128][2]=(unsigned char)(82*0.6f);
-					gran[y+256][x+128][3]=0;
-				} else {
-					gran[y+256][x+128][0]=(unsigned char)(TexImage.mem[(y*128+x)*4]*0.6f);
-					gran[y+256][x+128][1]=(unsigned char)(TexImage.mem[(y*128+x)*4+1]*0.7f);
-					gran[y+256][x+128][2]=(unsigned char)(TexImage.mem[(y*128+x)*4+2]*0.6f);
-					gran[y+256][x+128][3]=255;
-				}
-			}
-		}
-	}
-
-	fn = "bitmaps/"+treesTable.GetString("birch3", "birch3.bmp");
-	if (!TexImage.Load(fn))
-		throw content_error("Could not load tree texture from file " + fn);
-	TexImage.ReverseYAxis();
-	if (TexImage.xsize>1){
-		for(int y=0;y<256;y++){
-			for(int x=0;x<256;x++){
-				if(TexImage.mem[(y*256+x)*4]==72 && TexImage.mem[(y*256+x)*4+1]==72){
-					gran[y+256][x+256][0]=(unsigned char)(125*0.6f);
-					gran[y+256][x+256][1]=(unsigned char)(146*0.7f);
-					gran[y+256][x+256][2]=(unsigned char)(82*0.6f);
-					gran[y+256][x+256][3]=0;
-				} else {
-					gran[y+256][x+256][0]=(unsigned char)(TexImage.mem[(y*256+x)*4]*0.6f);
-					gran[y+256][x+256][1]=(unsigned char)(TexImage.mem[(y*256+x)*4+1]*0.7f);
-					gran[y+256][x+256][2]=(unsigned char)(TexImage.mem[(y*256+x)*4+2]*0.6f);
-					gran[y+256][x+256][3]=255;
-				}
-			}
-		}
-	}
-
-	// create mipmapped texture
-	CreateTreeTex(treetex,gran[0][0],512,1024);
-	delete[] gran;
-
-	treesX=gs->mapx/TREE_SQUARE_SIZE;
-	treesY=gs->mapy/TREE_SQUARE_SIZE;
-	nTrees=treesX*treesY;
-	trees=new TreeSquareStruct[nTrees];
-
-	for(TreeSquareStruct* pTSS=trees; pTSS<trees+nTrees; ++pTSS) {
-		pTSS->displist=0;
-		pTSS->farDisplist=0;
-	}
-}
-
-CBasicTreeDrawer::~CBasicTreeDrawer()
-{
-	glDeleteTextures (1, &treetex);
-
-	for(TreeSquareStruct* pTSS=trees; pTSS<trees+nTrees; ++pTSS) {
-		if(pTSS->displist)
-			glDeleteLists(pTSS->displist,1);
-		if(pTSS->farDisplist)
-			glDeleteLists(pTSS->farDisplist,1);
-	}
-
-	delete[] trees;
-}
-
-static CVertexArray* va;
-
-static void inline SetArrayQ(float t1,float t2,float3 v)
-{
-	va->AddVertexQT(v,t1,t2);
-}
-
-struct CBasicTreeSquareDrawer : CReadMap::IQuadDrawer
-{
-	CBasicTreeSquareDrawer() {td=0;}
-	void DrawQuad (int x,int y);
-
-	CBasicTreeDrawer *td;
-	int cx,cy;
-	float treeDistance;
-};
-
-inline void DrawTreeVertexFar1(float3 pos, float3 swd, bool enlarge=true) { 
-	if(enlarge)
-		va->EnlargeArrays(4,0,VA_SIZE_T);
-	float3 base=pos+swd;
-	SetArrayQ(0,0,base);
-	base.y+=MAX_TREE_HEIGHT;
-	SetArrayQ(0,0.25f,base);
-	base-=swd;
-	base-=swd;
-	SetArrayQ(0.5f,0.25f,base);
-	base.y-=MAX_TREE_HEIGHT;
-	SetArrayQ(0.5f,0,base);
-}
-
-inline void DrawTreeVertexFar2(float3 pos, float3 swd, bool enlarge=true) { 
-	if(enlarge)
-		va->EnlargeArrays(4,0,VA_SIZE_T);
-	float3 base=pos+swd;
-	SetArrayQ(0,0.25f,base);
-	base.y+=MAX_TREE_HEIGHT;
-	SetArrayQ(0,0.5f,base);
-	base-=swd;
-	base-=swd;
-	SetArrayQ(0.25f,0.5f,base);
-	base.y-=MAX_TREE_HEIGHT;
-	SetArrayQ(0.25f,0.25f,base);
-}
-
-inline void DrawTreeVertexMid1(float3 pos, bool enlarge=true) {
-	if(enlarge)
-		va->EnlargeArrays(12,0,VA_SIZE_T);
-	float3 base=pos;
-	base.x+=MAX_TREE_HEIGHT_3;
-
-	SetArrayQ(0,0,base);
-	base.y+=MAX_TREE_HEIGHT;
-	SetArrayQ(0,0.25f,base);
-	base.x-=MAX_TREE_HEIGHT_6;
-	SetArrayQ(0.5f,0.25f,base);
-	base.y-=MAX_TREE_HEIGHT;
-	SetArrayQ(0.5f,0,base);
-
-	base.x+=MAX_TREE_HEIGHT_3;
-	base.z+=MAX_TREE_HEIGHT_3;
-	SetArrayQ(0,0,base);
-	base.y+=MAX_TREE_HEIGHT;
-	SetArrayQ(0,0.25f,base);
-	base.z-=MAX_TREE_HEIGHT_6;
-	SetArrayQ(0.5f,0.25f,base);
-	base.y-=MAX_TREE_HEIGHT;
-	SetArrayQ(0.5f,0,base);
-
-	base.z+=MAX_TREE_HEIGHT_3;
-	base.x+=MAX_TREE_HEIGHT_36;
-	base.y+=MAX_TREE_HEIGHT_25;
-	SetArrayQ(0.5f,0,base);
-	base.x-=MAX_TREE_HEIGHT_36;
-	base.z-=MAX_TREE_HEIGHT_36;
-	SetArrayQ(0.5f,0.25f,base);
-	base.x-=MAX_TREE_HEIGHT_36;
-	base.z+=MAX_TREE_HEIGHT_36;
-	SetArrayQ(1,0.25f,base);
-	base.x+=MAX_TREE_HEIGHT_36;
-	base.z+=MAX_TREE_HEIGHT_36;
-	SetArrayQ(1,0,base);
-}
-
-inline void DrawTreeVertexMid2(float3 pos, bool enlarge=true) {
-	if(enlarge)
-		va->EnlargeArrays(12,0,VA_SIZE_T);
-	float3 base=pos;
-	base.x+=MAX_TREE_HEIGHT_3;
-
-	SetArrayQ(0,0.25f,base);
-	base.y+=MAX_TREE_HEIGHT;
-	SetArrayQ(0,0.5f,base);
-	base.x-=MAX_TREE_HEIGHT_6;
-	SetArrayQ(0.25f,0.5f,base);
-	base.y-=MAX_TREE_HEIGHT;
-	SetArrayQ(0.25f,0.25f,base);
-
-	base.x+=MAX_TREE_HEIGHT_3;
-	base.z+=MAX_TREE_HEIGHT_3;
-	SetArrayQ(0.25f,0.25f,base);
-	base.y+=MAX_TREE_HEIGHT;
-	SetArrayQ(0.25f,0.5f,base);
-	base.z-=MAX_TREE_HEIGHT_6;
-	SetArrayQ(0.5f,0.5f,base);
-	base.y-=MAX_TREE_HEIGHT;
-	SetArrayQ(0.5f,0.25f,base);
-
-	base.z+=MAX_TREE_HEIGHT_3;
-	base.x+=MAX_TREE_HEIGHT_36;
-	base.y+=MAX_TREE_HEIGHT_3;
-	SetArrayQ(0.5f,0.25f,base);
-	base.x-=MAX_TREE_HEIGHT_36;
-	base.z-=MAX_TREE_HEIGHT_36;
-	SetArrayQ(0.5f,0.5f,base);
-	base.x-=MAX_TREE_HEIGHT_36;
-	base.z+=MAX_TREE_HEIGHT_36;
-	SetArrayQ(1,0.5f,base);
-	base.x+=MAX_TREE_HEIGHT_36;
-	base.z+=MAX_TREE_HEIGHT_36;
-	SetArrayQ(1,0.25f,base);
-}
-
-void CBasicTreeSquareDrawer::DrawQuad (int x,int y)
-{
-	int treesX = td->treesX;
-	CBasicTreeDrawer::TreeSquareStruct* tss=&td->trees[y*treesX+x];
-
-	float3 dif;
-	dif.x=camera->pos.x-(x*SQUARE_SIZE*TREE_SQUARE_SIZE + SQUARE_SIZE*TREE_SQUARE_SIZE/2);
-	dif.y=0;
-	dif.z=camera->pos.z-(y*SQUARE_SIZE*TREE_SQUARE_SIZE + SQUARE_SIZE*TREE_SQUARE_SIZE/2);
-	float dist=dif.Length();
-	dif/=dist;
-
-	if(dist<SQUARE_SIZE*TREE_SQUARE_SIZE*treeDistance*2 && dist>SQUARE_SIZE*TREE_SQUARE_SIZE*(treeDistance)){//far trees
-		tss->lastSeenFar=gs->frameNum;
-		if(!tss->farDisplist || dif.dot(tss->viewVector)<0.97f){
-			va=GetVertexArray();
-			va->Initialize();
-			va->EnlargeArrays(4*tss->trees.size(),0,VA_SIZE_T); //!alloc room for all tree vertexes
-			tss->viewVector=dif;
-			if(!tss->farDisplist)
-				tss->farDisplist=glGenLists(1);
-			float3 up(0,1,0);
-			float3 side=up.cross(dif);
-
-			for(std::map<int,CBasicTreeDrawer::TreeStruct>::iterator ti=tss->trees.begin();ti!=tss->trees.end();++ti){
-				CBasicTreeDrawer::TreeStruct* ts=&ti->second;
-				if(ts->type<8){
-					DrawTreeVertexFar1(ts->pos, side*MAX_TREE_HEIGHT_3, false);
-				} else {
-					DrawTreeVertexFar2(ts->pos, side*MAX_TREE_HEIGHT_3, false);
-				}
-			}
-			glNewList(tss->farDisplist,GL_COMPILE);
-			va->DrawArrayT(GL_QUADS);
-			glEndList();
-		}
-		if(dist>SQUARE_SIZE*TREE_SQUARE_SIZE*(treeDistance*2-1)){
-			float trans=(SQUARE_SIZE*TREE_SQUARE_SIZE*treeDistance*2-dist)/(SQUARE_SIZE*TREE_SQUARE_SIZE);
-			glEnable(GL_BLEND);
-			glColor4f(1,1,1,trans);
-			glAlphaFunc(GL_GREATER,(SQUARE_SIZE*TREE_SQUARE_SIZE*treeDistance*2-dist)/(SQUARE_SIZE*TREE_SQUARE_SIZE*2));
-		} else {
-			glColor4f(1,1,1,1);
-			glDisable(GL_BLEND);
-			glAlphaFunc(GL_GREATER,0.5f);
-		}
-		glCallList(tss->farDisplist);
-	}
-
-	if(dist<SQUARE_SIZE*TREE_SQUARE_SIZE*treeDistance){	//middle distance trees
-		tss->lastSeen=gs->frameNum;
-		if(!tss->displist){
-			va=GetVertexArray();
-			va->Initialize();
-			va->EnlargeArrays(12*tss->trees.size(),0,VA_SIZE_T); //!alloc room for all tree vertexes
-			tss->displist=glGenLists(1);
-
-			for(std::map<int,CBasicTreeDrawer::TreeStruct>::iterator ti=tss->trees.begin();ti!=tss->trees.end();++ti){
-				CBasicTreeDrawer::TreeStruct* ts=&ti->second;
-				if(ts->type<8)
-					DrawTreeVertexMid1(ts->pos, false);
-				else
-					DrawTreeVertexMid2(ts->pos, false);
-			}
-			glNewList(tss->displist,GL_COMPILE);
-			va->DrawArrayT(GL_QUADS);
-			glEndList();
-		}
-		glColor4f(1,1,1,1);
-		glDisable(GL_BLEND);
-		glAlphaFunc(GL_GREATER,0.5f);
-		glCallList(tss->displist);
-	}
-}
-
-void CBasicTreeDrawer::Draw(float treeDistance,bool drawReflection)
-{
-	glBindTexture(GL_TEXTURE_2D, treetex);
-	glEnable(GL_ALPHA_TEST);
-
-	int cx=(int)(camera->pos.x/(SQUARE_SIZE*TREE_SQUARE_SIZE));
-	int cy=(int)(camera->pos.z/(SQUARE_SIZE*TREE_SQUARE_SIZE));
-
-	CBasicTreeSquareDrawer drawer;
-	drawer.td = this;
-	drawer.cx = cx;
-	drawer.cy = cy;
-	drawer.treeDistance = treeDistance;
-
-	GML_STDMUTEX_LOCK(tree); // Draw
-
-	readmap->GridVisibility (camera, TREE_SQUARE_SIZE, treeDistance*2*SQUARE_SIZE*TREE_SQUARE_SIZE, &drawer);
-
-	int startClean=lastListClean*20%nTrees;
-	lastListClean=gs->frameNum;
-	int endClean=gs->frameNum*20%nTrees;
-
-	if(startClean>endClean){
-		for(TreeSquareStruct *pTSS=trees+startClean; pTSS<trees+nTrees; ++pTSS) {
-			if(pTSS->lastSeen<gs->frameNum-50 && pTSS->displist){
-				glDeleteLists(pTSS->displist,1);
-				pTSS->displist=0;
-			}
-			if(pTSS->lastSeenFar<gs->frameNum-50 && pTSS->farDisplist){
-				glDeleteLists(pTSS->farDisplist,1);
-				pTSS->farDisplist=0;
-			}
-		}
-		for(TreeSquareStruct *pTSS=trees; pTSS<trees+endClean; ++pTSS) {
-			if(pTSS->lastSeen<gs->frameNum-50 && pTSS->displist){
-				glDeleteLists(pTSS->displist,1);
-				pTSS->displist=0;
-			}
-			if(pTSS->lastSeenFar<gs->frameNum-50 && pTSS->farDisplist){
-				glDeleteLists(pTSS->farDisplist,1);
-				pTSS->farDisplist=0;
-			}
-		}
-	} else {
-		for(TreeSquareStruct *pTSS=trees+startClean; pTSS<trees+endClean; ++pTSS) {
-			if(pTSS->lastSeen<gs->frameNum-50 && pTSS->displist){
-				glDeleteLists(pTSS->displist,1);
-				pTSS->displist=0;
-			}
-			if(pTSS->lastSeenFar<gs->frameNum-50 && pTSS->farDisplist){
-				glDeleteLists(pTSS->farDisplist,1);
-				pTSS->farDisplist=0;
-			}
-		}
-	}
-	glDisable(GL_BLEND);
-	glDisable(GL_ALPHA_TEST);
-}
-
-void CBasicTreeDrawer::Update()
-{
-	GML_STDMUTEX_LOCK(tree); // Update
-
-}
-
-void CBasicTreeDrawer::CreateTreeTex(GLuint& texnum, unsigned char *data, int xsize, int ysize)
-{
-	glGenTextures(1, &texnum);
-	glBindTexture(GL_TEXTURE_2D, texnum);
-	glTexParameteri(GL_TEXTURE_2D,GL_TEXTURE_MAG_FILTER,GL_LINEAR);
-	glTexParameteri(GL_TEXTURE_2D,GL_TEXTURE_MIN_FILTER,GL_LINEAR_MIPMAP_NEAREST);
-	glBuildMipmaps(GL_TEXTURE_2D, GL_RGBA8, xsize, ysize, GL_RGBA, GL_UNSIGNED_BYTE, data);
-}
-
-void CBasicTreeDrawer::ResetPos(const float3& pos)
-{
-	int x=(int)(pos.x/TREE_SQUARE_SIZE/SQUARE_SIZE);
-	int y=(int)(pos.z/TREE_SQUARE_SIZE/SQUARE_SIZE);
-	TreeSquareStruct* pTSS=trees+y*treesX+x;
-	if(pTSS->displist){
-		delDispLists.push_back(pTSS->displist);
-		pTSS->displist=0;
-	}
-	if(pTSS->farDisplist){
-		delDispLists.push_back(pTSS->farDisplist);
-		pTSS->farDisplist=0;
-	}
-}
-
-void CBasicTreeDrawer::AddTree(int type, float3 pos, float size)
-{
-	GML_STDMUTEX_LOCK(tree); // AddTree
-
-	TreeStruct ts;
-	ts.pos=pos;
-	ts.type=type;
-	int hash=(int)pos.x+((int)(pos.z))*20000;
-	int square=((int)pos.x)/(SQUARE_SIZE*TREE_SQUARE_SIZE)+((int)pos.z)/(SQUARE_SIZE*TREE_SQUARE_SIZE)*treesX;
-	trees[square].trees[hash]=ts;
-	ResetPos(pos);
-}
-
-void CBasicTreeDrawer::DeleteTree(float3 pos)
-{
-	GML_STDMUTEX_LOCK(tree); // DeleteTree
-
-	int hash=(int)pos.x+((int)(pos.z))*20000;
-	int square=((int)pos.x)/(SQUARE_SIZE*TREE_SQUARE_SIZE)+((int)pos.z)/(SQUARE_SIZE*TREE_SQUARE_SIZE)*treesX;
-
-	trees[square].trees.erase(hash);
-
-	ResetPos(pos);
-}
->>>>>>> 47f49b14
+}