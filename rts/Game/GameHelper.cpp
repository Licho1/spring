--- conflicted
+++ resolved
@@ -86,15 +86,8 @@
 	// the volume's minimally-bounding sphere
 	//
 	float3 dif = (unit->midPos + unit->collisionVolume->GetOffsets()) - expPos;
-<<<<<<< HEAD
-	float expDist = dif.Length();
-	const float volRad = unit->collisionVolume->GetBoundingRadius();
-
-	expDist = std::max(expDist, volRad + 0.1f);
-=======
 	const float volRad = unit->collisionVolume->GetBoundingRadius();
 	const float expDist = std::max(dif.Length(), volRad + 0.1f);
->>>>>>> 7943d188
 
 	// expDist2 is the distance from the boundary of the
 	// _volume's_ minimally-bounding sphere (!) to the
@@ -112,10 +105,6 @@
 	// (because CQuadField is again based exclusively on
 	// unit->radius, so the iteration will include units
 	// that should not be touched)
-<<<<<<< HEAD
-	float expDist2 = expDist - volRad;
-=======
-
 	// Clamp expDist to radius to prevent division by zero
 	// (expDist2 can never be > radius). We still need the
 	// original expDist later to normalize dif.
@@ -127,7 +116,6 @@
 	if (expDist2 > expRad) {
 		return;
 	}
->>>>>>> 7943d188
 
 	if (unit->isUnderWater && (expPos.y > -1.0f)) {
 		// should make it harder to damage subs with above-water weapons
@@ -135,18 +123,8 @@
 		expDist2 = std::min(expDist2, expRad);
 	}
 
-<<<<<<< HEAD
-	// Clamp expDist to radius to prevent division by zero
-	// (expDist2 can never be > radius). We still need the
-	// original expDist later to normalize dif.
-	float expDist1 = std::min(expDist, expRad);
 	float mod  = (expRad - expDist1) / (expRad - expDist1 * edgeEffectiveness);
 	float mod2 = (expRad - expDist2) / (expRad - expDist2 * edgeEffectiveness);
-=======
-	float mod  = (expRad - expDist1) / (expRad - expDist1 * edgeEffectiveness);
-	float mod2 = (expRad - expDist2) / (expRad - expDist2 * edgeEffectiveness);
-
->>>>>>> 7943d188
 	dif /= expDist;
 	dif.y += 0.12f;
 
@@ -156,11 +134,7 @@
 	if (expDist2 < (expSpeed * 4.0f)) { //damage directly
 		unit->DoDamage(damageDone, owner, addedImpulse, weaponId);
 	} else { //damage later
-<<<<<<< HEAD
-		WaitingDamage* wd = SAFE_NEW WaitingDamage((owner? owner->id: -1), unit->id, damageDone, addedImpulse, weaponId);
-=======
 		WaitingDamage* wd = new WaitingDamage((owner? owner->id: -1), unit->id, damageDone, addedImpulse, weaponId);
->>>>>>> 7943d188
 		waitingDamages[(gs->frameNum + int(expDist2 / expSpeed) - 3) & 127].push_front(wd);
 	}
 }
@@ -221,14 +195,9 @@
 	expRad = std::max(expRad, 1.0f);
 
 	if (impactOnly) {
-<<<<<<< HEAD
-		if (hit)
-			DoExplosionDamage(hit, expPos, expRad, expSpeed, ignoreOwner, owner, edgeEffectiveness, damages, weaponId);
-=======
 		if (hit) {
 			DoExplosionDamage(hit, expPos, expRad, expSpeed, ignoreOwner, owner, edgeEffectiveness, damages, weaponId);
 		}
->>>>>>> 7943d188
 	} else {
 		float height = std::max(expPos.y - h2, 0.0f);
 
@@ -246,7 +215,6 @@
 	
 			DoExplosionDamage(unit, expPos, expRad, expSpeed, ignoreOwner, owner, edgeEffectiveness, damages, weaponId);
 		}
-<<<<<<< HEAD
 
 		// HACK: for a unit with an offset coldet volume, the explosion
 		// (from an impacting projectile) position might not correspond
@@ -260,21 +228,6 @@
 		vector<CFeature*> features = qf->GetFeaturesExact(expPos, expRad);
 		vector<CFeature*>::iterator fi;
 
-=======
-
-		// HACK: for a unit with an offset coldet volume, the explosion
-		// (from an impacting projectile) position might not correspond
-		// to its quadfield position so we need to damage it separately
-		if (hit && !hitUnitDamaged) {
-			DoExplosionDamage(hit, expPos, expRad, expSpeed, ignoreOwner, owner, edgeEffectiveness, damages, weaponId);
-		}
-
-
-		// damage all features within the explosion radius
-		vector<CFeature*> features = qf->GetFeaturesExact(expPos, expRad);
-		vector<CFeature*>::iterator fi;
-
->>>>>>> 7943d188
 		for (fi = features.begin(); fi != features.end(); ++fi) {
 			CFeature* feature = *fi;
 
@@ -302,13 +255,7 @@
 
 	groundDecals->AddExplosion(expPos, damages[0], expRad);
 
-<<<<<<< HEAD
-	ENTER_UNSYNCED;
 	water->AddExplosion(expPos, damages[0], expRad);
-	ENTER_SYNCED;
-=======
-	water->AddExplosion(expPos, damages[0], expRad);
->>>>>>> 7943d188
 }
 
 
