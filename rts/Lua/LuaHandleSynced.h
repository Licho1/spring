--- conflicted
+++ resolved
@@ -34,10 +34,6 @@
 		virtual bool SyncedUpdateCallIn(lua_State *L, const string& name);
 		virtual bool UnsyncedUpdateCallIn(lua_State *L, const string& name);
 
-<<<<<<< HEAD
-=======
-		virtual void GameFrame(int frameNumber);
->>>>>>> 969c4bdc
 		bool GotChatMsg(const string& msg, int playerID);
 		bool RecvLuaMsg(const string& msg, int playerID);
 		virtual void RecvFromSynced(int args); // not an engine call-in
