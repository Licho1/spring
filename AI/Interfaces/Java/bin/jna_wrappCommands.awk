#!/bin/awk
#
# This awk script creates the JNA wrapper classes for the C command structs in:
# rts/ExternalAI/Interface/AISCommands.h
#
# This script uses functions from the following files:
# * common.awk
# * commonDoc.awk
# Variables that can be set on the command-line (with -v):
<<<<<<< HEAD
# * GENERATED_SOURCE_DIR: the generated sources root dir
=======
# * GENERATED_SOURCE_DIR: will contain the generated sources
>>>>>>> 9c245e75
#
# usage:
# 	awk -f thisScript.awk -f common.awk -f commonDoc.awk
# 	awk -f thisScript.awk -f common.awk -f commonDoc.awk \
#       -v 'GENERATED_SOURCE_DIR=/tmp/build/AI/Interfaces/Java/src-generated'
#

BEGIN {
	# initialize things

	# define the field splitter(-regex)
	FS = "[ \t]+";

	# Used by other scripts
	JAVA_MODE = 1;

	# These vars can be assigned externally, see file header.
	# Set the default values if they were not supplied on the command line.
	if (!GENERATED_SOURCE_DIR) {
<<<<<<< HEAD
		GENERATED_SOURCE_DIR = "../src-generated";
	}
	if (!JAVA_GENERATED_SOURCE_DIR) {
		JAVA_GENERATED_SOURCE_DIR = GENERATED_SOURCE_DIR "/java";
	}
	if (!NATIVE_GENERATED_SOURCE_DIR) {
		NATIVE_GENERATED_SOURCE_DIR = GENERATED_SOURCE_DIR "/native";
	}

	javaSrcRoot = "../java/src";
	javaGeneratedSrcRoot = JAVA_GENERATED_SOURCE_DIR;
=======
		GENERATED_SOURCE_DIR = "../src-generated/main/java";
	}

	javaSrcRoot = "../src/main/java";
	javaGeneratedSrcRoot = GENERATED_SOURCE_DIR;
>>>>>>> 9c245e75

	myPkgA = "com.springrts.ai";
	#myClass = "AICallback";
	aiFloat3Class = "AIFloat3";
	myPkgD = convertJavaNameFormAToD(myPkgA);

	myPkgCmdA = myPkgA ".command";
	myPkgCmdD = convertJavaNameFormAToD(myPkgCmdA);

	myPointerCmdWrapperClass = "AICommandWrapper";
	myPointerCmdWrapperFile = javaGeneratedSrcRoot "/" myPkgD "/" myPointerCmdWrapperClass ".java";

	indent = "	";

	ind_cmdTopics = 0;
	ind_cmdStructs = 0;
	insideCmdStruct = 0;
}


# Checks if a field is available and is no comment
function isFieldUsable(f) {

	valid = 0;

	if (f && !match(f, /.*\/\/.*/)) {
		valid = 1;
	}

	return valid;
}




function printJavaCommandHeader(javaFile) {

	printGeneratedWarningHeader(javaFile);
	print("") >> javaFile;
	printGPLHeader(javaFile);
	print("") >> javaFile;
	print("package " myPkgCmdA ";") >> javaFile;
	print("") >> javaFile;
	print("") >> javaFile;
	print("import " myPkgA ".*;") >> javaFile;
	print("import " myPkgA ".oo.*;") >> javaFile;
	print("import com.sun.jna.*;") >> javaFile;
	print("") >> javaFile;
}


function printCommandJava(cmdIndex) {

	topicName = cmdsTopicName[cmdIndex];
	topicValue = cmdsTopicNameValue[topicName];
	name = cmdsName[cmdIndex];
	isUnitCmd = 0;

	javaFile = javaGeneratedSrcRoot "/" myPkgCmdD "/" name "AICommand.java";
	className = name "AICommand";
	cmdInterface = "AICommand";
	firstMethod = 0;
	if (isUnitCmd) {
		cmdInterface = "UnitAICommand";
		firstMethod = 4;
	}

	printJavaCommandHeader(javaFile);
	printFunctionComment_Common(javaFile, cmdsDocComment, cmdIndex, "");
	print("public final class " className " extends " cmdInterface " {") >> javaFile;
	print("") >> javaFile;
	print("	public final static int TOPIC = " topicValue ";") >> javaFile;
	print("	public int getTopic() {") >> javaFile;
	print("		return " className ".TOPIC;") >> javaFile;
	print("	}") >> javaFile;

	# constructors
	print("") >> javaFile;
	print("	public " className "() {}") >> javaFile;
	print("	public " className "(Pointer memory) {") >> javaFile;
	print("") >> javaFile;
	print("		useMemory(memory);") >> javaFile;
	print("		read();") >> javaFile;
	print("	}") >> javaFile;

	if (cmdsNumMembers[cmdIndex] > 0) {
		typedMemberList = "";
		for (m=firstMethod; m < cmdsNumMembers[cmdIndex]; m++) {
			name = cmdsMembers_name[cmdIndex, m];
			type_c = cmdsMembers_type_c[cmdIndex, m];
			type_jna = convertCToJNAType(type_c);
			# add to typedMemberList
			typedMemberList = typedMemberList ", " type_jna " " name;
		}
		sub(/\, /, "", typedMemberList);
		{ # the non-OO constructor
			print("	public " className "(" typedMemberList ") {") >> javaFile;
			print("") >> javaFile;
			for (m=firstMethod; m < cmdsNumMembers[cmdIndex]; m++) {
				name = cmdsMembers_name[cmdIndex, m];
				print("		this." name " = " name ";") >> javaFile;
			}
			print("	}") >> javaFile;
		}
		{ # the OO constructor
			typedMemberList = "";
			num_ooParams = 0;
			for (m=firstMethod; m < cmdsNumMembers[cmdIndex]; m++) {
				name = cmdsMembers_name[cmdIndex, m];
				type_c = cmdsMembers_type_c[cmdIndex, m];
				type_jna = convertCToJNAType(type_c);
				type_oo = type_jna;
				name_oo = name;
				func_oo = "";
				if (match(name, /[uU]nitId$/)) {
					sub(/Id$/, "", name_oo);
					type_oo = "Unit";
					func_oo = name_oo ".get" type_oo "Id()";
					num_ooParams++;
				} else if (match(name, /[uU]nitDefId$/)) {
					sub(/Id$/, "", name_oo);
					type_oo = "UnitDef";
					func_oo = name_oo ".get" type_oo "Id()";
					num_ooParams++;
				} else if (name == "options") {
					name_oo = "optionsList";
					type_oo = "java.util.List<AICommand.Option>";
					func_oo = "AICommand.Option.getBitField(" name_oo ")";
					num_ooParams++;
				}
				cmdsMembers_name_oo[cmdIndex, m] = name_oo;
				cmdsMembers_type_oo[cmdIndex, m] = type_oo;
				cmdsMembers_func_oo[cmdIndex, m] = func_oo;
				typedMemberList = typedMemberList ", " type_oo " " name_oo;
			}
			sub(/\, /, "", typedMemberList);
			if (num_ooParams > 0) {
				print("	public " className "(" typedMemberList ") {") >> javaFile;
				print("") >> javaFile;
				for (m=firstMethod; m < cmdsNumMembers[cmdIndex]; m++) {
					name = cmdsMembers_name[cmdIndex, m];
					name_oo = cmdsMembers_name_oo[cmdIndex, m];
					type_oo = cmdsMembers_type_oo[cmdIndex, m];
					func_oo = cmdsMembers_func_oo[cmdIndex, m];
					if (name != name_oo) {
						print("		this." name " = " func_oo ";") >> javaFile;
					} else {
						print("		this." name " = " name ";") >> javaFile;
					}
				}
				print("	}") >> javaFile;
			}
		}
	}

	print("") >> javaFile;
	# print out the member declarations
	for (m=firstMethod; m < cmdsNumMembers[cmdIndex]; m++) {
		name = cmdsMembers_name[cmdIndex, m];
		type_c = cmdsMembers_type_c[cmdIndex, m];
		type_jna = convertCToJNAType(type_c);
		printFunctionComment_Common(javaFile, cmdMbrsDocComments, cmdIndex*100 + m, "	");
		print("	public " type_jna " " name ";") >> javaFile;
	}
	print("}") >> javaFile;
	print("") >> javaFile;
	close(javaFile);
}

function saveMember(ind_mem, member) {

	name = extractParamName(member);
	type_c = extractCType(member);

	cmdsMembers_name[ind_cmdStructs, ind_mem] = name;
	cmdsMembers_type_c[ind_cmdStructs, ind_mem] = type_c;
}


function doWrapp(ind_cmdStructs_dw) {
	return !match(cmdsName[ind_cmdStructs_dw], /.*SharedMemArea.*/);
}


function printPointerAICommandWrapperHeader(outFile_wh) {

	printGeneratedWarningHeader(outFile_wh);
	print("") >> outFile_wh;
	printGPLHeader(outFile_wh);
	print("") >> outFile_wh;
	print("package " myPkgA ";") >> outFile_wh;
	print("") >> outFile_wh;
	print("") >> outFile_wh;
	print("import " myPkgCmdA ".*;") >> outFile_wh;
	print("import com.sun.jna.*;") >> outFile_wh;
	print("import java.lang.reflect.Constructor;") >> outFile_wh;
	print("") >> outFile_wh;
	print("") >> outFile_wh;
	print("/**") >> outFile_wh;
	print(" *") >> outFile_wh;
	print(" *") >> outFile_wh;
	print(" * @author	hoijui") >> outFile_wh;
	print(" * @version	GENERATED") >> outFile_wh;
	print(" */") >> outFile_wh;
	print("public final class " myPointerCmdWrapperClass " {") >> outFile_wh;
	print("") >> outFile_wh;
	print("	public static final int COMMAND_TO_ID_ENGINE = " cmdToIdEngine ";") >> outFile_wh;
	print("") >> outFile_wh;
	print("	private static java.util.Map<Integer, Class<? extends AICommand>> topic_cmdClass = new java.util.HashMap<Integer, Class<? extends AICommand>>(" ind_cmdStructs ");") >> outFile_wh;
	print("	private static java.util.Map<Integer, Constructor<? extends AICommand>> topic_cmdCtor = new java.util.HashMap<Integer, Constructor<? extends AICommand>>(" ind_cmdStructs ");") >> outFile_wh;
	print("	static {") >> outFile_wh;
}
function printPointerAICommandWrapperPart(outFile_w, indCmd_w) {

	topicName = cmdsTopicName[indCmd_w];
	topicValue = cmdsTopicNameValue[topicName];
	cmdName = cmdsName[indCmd_w];

	print("		topic_cmdClass.put(" topicValue ", " cmdName "AICommand.class);") >> outFile_w;
}
function printPointerAICommandWrapperEnd(outFile_wh) {

	print("") >> outFile_wh;
	print("		for (int i=0; i < topic_cmdClass.size(); i++) {") >> outFile_wh;
	print("			try {") >> outFile_wh;
	print("				topic_cmdCtor.put(i, topic_cmdClass.get(i).getConstructor(Pointer.class));") >> outFile_wh;
	print("			} catch (Throwable t) {") >> outFile_wh;
	print("				// do nothing") >> outFile_wh;
	print("			}") >> outFile_wh;
	print("		}") >> outFile_wh;
	print("	}") >> outFile_wh;
	print("") >> outFile_wh;
	print("	public final static AICommand wrapp(int topic, Pointer data) {") >> outFile_wh;
	print("") >> outFile_wh;
	print("		AICommand _ret = null;") >> outFile_wh;
	print("") >> outFile_wh;
	print("		if (topic < 1 || topic >= topic_cmdClass.size()) {") >> outFile_wh;
	print("			return _ret;") >> outFile_wh;
	print("		}") >> outFile_wh;
	print("") >> outFile_wh;
	print("		try {") >> outFile_wh;
	print("			Constructor<? extends AICommand> cmdCtor = topic_cmdCtor.get(topic);") >> outFile_wh;
	print("			_ret = cmdCtor.newInstance(data);") >> outFile_wh;
	print("		} catch (Throwable t) {") >> outFile_wh;
	print("			_ret = null;") >> outFile_wh;
	print("		}") >> outFile_wh;
	print("") >> outFile_wh;
	print("		return _ret;") >> outFile_wh;
	print("	}") >> outFile_wh;
	print("") >> outFile_wh;
	print("}") >> outFile_wh;
	print("") >> outFile_wh;
}


# aggare te los command defines in order
/^[ \t]*COMMAND_.*$/ {

	sub(",", "", $4);
	cmdsTopicNameValue[$2] = $4;
}



# This function has to return true (1) if a doc comment (eg: /** foo bar */)
# can be deleted.
# If there is no special condition you want to apply,
# it should always return true (1),
# cause there are additional mechanism to prevent accidential deleting.
# see: commonDoc.awk
function canDeleteDocumentation() {
	return isInsideCmdStruct != 1;
}

################################################################################
### BEGINN: parsing and saving the command structs

# end of struct S*Command
/^}; \/\/ COMMAND_.*$/ {

	cmdsNumMembers[ind_cmdStructs] = ind_cmdMember;
	cmdsTopicName[ind_cmdStructs] = $3;

	if (doWrapp(ind_cmdStructs)) {
		printCommandJava(ind_cmdStructs);
	}

	ind_cmdStructs++;
	isInsideCmdStruct = 0;
}


# inside of struct S*Command
{
	if (isInsideCmdStruct == 1) {
		size_tmpMembers = split($0, tmpMembers, ";");
		for (i=1; i<=size_tmpMembers; i++) {
			tmpMembers[i] = trim(tmpMembers[i]);
			if (tmpMembers[i] == "" || match(tmpMembers[i], /^\/\//)) {
				break;
			}
			# This would bork with more then 100 members in a command
			storeDocLines(cmdMbrsDocComments, ind_cmdStructs*100 + ind_cmdMember);
			saveMember(ind_cmdMember, tmpMembers[i]);
			ind_cmdMember++;
		}
	}
}

# beginn of struct S*Command
/^\struct S.*Command( \{)?/ {

	isInsideCmdStruct = 1;
	ind_cmdMember = 0;
	commandName = $2;
	sub(/^S/, "", commandName);
	sub(/Command$/, "", commandName);

	isUnitCommand = match(commandName, /.*Unit$/);

	cmdsIsUnitCmd[ind_cmdStructs] = isUnitCommand;
	cmdsName[ind_cmdStructs] = commandName;
	storeDocLines(cmdsDocComment, ind_cmdStructs);
}

# find COMMAND_TO_ID_ENGINE id
/COMMAND_TO_ID_ENGINE/ {

	cmdToIdEngine = $3;
}

### END: parsing and saving the command structs
################################################################################



END {
	# finalize things

	# print Pointer to AICommand wrapper helper
	printPointerAICommandWrapperHeader(myPointerCmdWrapperFile);
	for (i_f=0; i_f < ind_cmdStructs; i_f++) {
		if (doWrapp(i_f)) {
			printPointerAICommandWrapperPart(myPointerCmdWrapperFile, i_f);
		}
	}
	printPointerAICommandWrapperEnd(myPointerCmdWrapperFile);
	close(myPointerCmdWrapperFile);
}<|MERGE_RESOLUTION|>--- conflicted
+++ resolved
@@ -7,16 +7,12 @@
 # * common.awk
 # * commonDoc.awk
 # Variables that can be set on the command-line (with -v):
-<<<<<<< HEAD
-# * GENERATED_SOURCE_DIR: the generated sources root dir
-=======
-# * GENERATED_SOURCE_DIR: will contain the generated sources
->>>>>>> 9c245e75
+# * GENERATED_SOURCE_DIR: the root of what will contain the generated sources
 #
 # usage:
 # 	awk -f thisScript.awk -f common.awk -f commonDoc.awk
 # 	awk -f thisScript.awk -f common.awk -f commonDoc.awk \
-#       -v 'GENERATED_SOURCE_DIR=/tmp/build/AI/Interfaces/Java/src-generated'
+#       -v 'GENERATED_SOURCE_DIR=/tmp/build/AI/Interfaces/Java/src-generated/main'
 #
 
 BEGIN {
@@ -31,8 +27,7 @@
 	# These vars can be assigned externally, see file header.
 	# Set the default values if they were not supplied on the command line.
 	if (!GENERATED_SOURCE_DIR) {
-<<<<<<< HEAD
-		GENERATED_SOURCE_DIR = "../src-generated";
+		GENERATED_SOURCE_DIR = "../src-generated/main";
 	}
 	if (!JAVA_GENERATED_SOURCE_DIR) {
 		JAVA_GENERATED_SOURCE_DIR = GENERATED_SOURCE_DIR "/java";
@@ -41,15 +36,8 @@
 		NATIVE_GENERATED_SOURCE_DIR = GENERATED_SOURCE_DIR "/native";
 	}
 
-	javaSrcRoot = "../java/src";
+	javaSrcRoot = "../src/main/java";
 	javaGeneratedSrcRoot = JAVA_GENERATED_SOURCE_DIR;
-=======
-		GENERATED_SOURCE_DIR = "../src-generated/main/java";
-	}
-
-	javaSrcRoot = "../src/main/java";
-	javaGeneratedSrcRoot = GENERATED_SOURCE_DIR;
->>>>>>> 9c245e75
 
 	myPkgA = "com.springrts.ai";
 	#myClass = "AICallback";
