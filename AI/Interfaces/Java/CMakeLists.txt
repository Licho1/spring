--- conflicted
+++ resolved
@@ -336,13 +336,9 @@
 	set(myJarFile                  "AIInterface")
 	set(myBinJarFile               "${myJarFile}.jar")
 	set(mySrcJarFile               "${myJarFile}-src.jar")
-<<<<<<< HEAD
-	set(myGeneratedSourceDir       "${myBuildDir}/src-generated")
+	set(myGeneratedSourceDir       "${myBuildDir}/src-generated/main")
 	set(myJavaGeneratedSourceDir   "${myGeneratedSourceDir}/java")
 	set(myNativeGeneratedSourceDir "${myGeneratedSourceDir}/native")
-=======
-	set(myJavaGeneratedSourceDir   "${myBuildDir}/src-generated/main/java")
->>>>>>> 9c245e75
 	set(myJLibDir                  "${myDir}/data/jlib")
 	#set(myJavaLibs                 "${myJLibDir}/jna/jna.jar${PATH_DELIM}${myJLibDir}/vecmath.jar")
 	CreateClasspath(myJavaLibs ${myJLibDir})
