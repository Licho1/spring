### AI
#
# Global variables set in this file:
# * AIDIR
#
# Functions and macros defined in this file:
# * SetGlobal
# * GetListOfSubModules
# * GetVersionFromFile
# * GetLastPathPart
#

add_definitions(-DBUILDING_AI)

set(AIDIR           ${DATADIR} CACHE STRING "Where AIs are installed")
set(rts             "${CMAKE_SOURCE_DIR}/rts")
set(AI_FIND_QUIETLY FALSE)

include_directories(
	${rts}
	${rts}/System
	${rts}/ExternalAI/Interface
	Wrappers
	${SDL_INCLUDE_DIR})


# Set these for Interfaces and AIs with C sources
set(CMAKE_C_FLAGS_DEBUG          "${CMAKE_CXX_FLAGS_DEBUG}")
set(CMAKE_C_FLAGS_DEBUG2         "${CMAKE_CXX_FLAGS_DEBUG2}")
set(CMAKE_C_FLAGS_DEBUG3         "${CMAKE_CXX_FLAGS_DEBUG3}")
set(CMAKE_C_FLAGS_RELEASE        "${CMAKE_CXX_FLAGS_RELEASE}")
set(CMAKE_C_FLAGS_RELWITHDEBINFO "${CMAKE_CXX_FLAGS_RELWITHDEBINFO}")
set(CMAKE_C_FLAGS_PROFILE        "${CMAKE_CXX_FLAGS_PROFILE}")

remove_definitions(-DSTREFLOP_SSE)
add_definitions(${PIC_FLAG} -D_REENTRANT -D_GNU_SOURCE=1)

if    (WIN32)
	set(CMAKE_MODULE_LINKER_FLAGS "${CMAKE_MODULE_LINKER_FLAGS} -Wl,--kill-at -Wl,--add-stdcall-alias")
endif (WIN32)


if ("${AITYPES}" STREQUAL "ALL" OR "${AITYPES}" STREQUAL "NATIVE")
	set(AITYPES_NATIVE "TRUE")
endif ("${AITYPES}" STREQUAL "ALL" OR "${AITYPES}" STREQUAL "NATIVE")
if ("${AITYPES}" STREQUAL "ALL" OR "${AITYPES}" STREQUAL "JAVA")
	set(AITYPES_JAVA "TRUE")
endif ("${AITYPES}" STREQUAL "ALL" OR "${AITYPES}" STREQUAL "JAVA")

<<<<<<< HEAD
IF (CMAKE_HOST_WIN32)
	set(AWK_COMMAND "${MINGWLIBS}/bin/awk.exe")
ELSE (CMAKE_HOST_WIN32)
	set(AWK_COMMAND "awk")
ENDIF(CMAKE_HOST_WIN32)


# Assemble common additional native AI sources
list(APPEND ai_common_SRC ${rts}/Game/GameVersion)

# Assemble the CUtils sources
aux_source_directory(${CMAKE_SOURCE_DIR}/AI/Wrappers/CUtils CUtils_SRC)
=======
# Assemble the creg sources
aux_source_directory("${rts}/System/creg" creg_SRC)
>>>>>>> 96c0310b


IF (AITYPES_NATIVE)
	# Assemble the Legacy C++ AI sources
	aux_source_directory("Wrappers/LegacyCpp"          legacyCppAiSrcFiles)
	list(APPEND legacyCppAiSrcFiles ${ai_common_SRC})
	list(APPEND legacyCppAiSrcFiles ${rts}/System/float3)
	list(APPEND legacyCppAiSrcFiles ${rts}/Sim/Misc/DamageArray)

	# Assemble the creg sources
	aux_source_directory("${rts}/System/creg"          creg)

	# Compile the Legacy C++ AI wrapper static library
	add_library(legacycpp      STATIC ${legacyCppAiSrcFiles})

	# Compile the Legacy C++ AI wrapper static library with creg support
	add_library(legacycpp-creg STATIC ${legacyCppAiSrcFiles} ${creg})
	set_target_properties(legacycpp-creg PROPERTIES COMPILE_FLAGS "-DUSING_CREG")


	# Build static library for (new) C++ AIs
	set(CPPWRAPPER_SOURCE_DIR "${CMAKE_CURRENT_SOURCE_DIR}/Wrappers/Cpp")
	set(CPPWRAPPER_AWK_SCRIPTS_DIR "${CPPWRAPPER_SOURCE_DIR}/bin")
	set(AWK_COMMON_SCRIPTS_DIR "${CMAKE_SOURCE_DIR}/AI/Wrappers/CUtils/bin")
	set(CPPWRAPPER_BUILD_DIR "${CMAKE_CURRENT_BINARY_DIR}/Wrappers/Cpp")
	set(CPPWRAPPER_GENERATED_SRC_DIR "${CPPWRAPPER_BUILD_DIR}/generated-src")
	set(SPRING_SOURCE_DIR "${PROJECT_SOURCE_DIR}")
	set(SPRING_AIINTERFACE_SOURCE_DIR "${SPRING_SOURCE_DIR}/rts/ExternalAI/Interface")

	file(MAKE_DIRECTORY "${CPPWRAPPER_GENERATED_SRC_DIR}")

	# generate the source files
	SET(CPPWRAPPER_GENERATED_COMMAND
		"${AWK_COMMAND}"
		"-v" "SPRING_SOURCE_DIR=${SPRING_SOURCE_DIR}"
		"-v" "GENERATED_SOURCE_DIR=${CPPWRAPPER_GENERATED_SRC_DIR}"
		"-f" "${CPPWRAPPER_AWK_SCRIPTS_DIR}/wrappCallback.awk"
		"-f" "${AWK_COMMON_SCRIPTS_DIR}/common.awk"
		"-f" "${AWK_COMMON_SCRIPTS_DIR}/commonDoc.awk"
		"-f" "${AWK_COMMON_SCRIPTS_DIR}/commonOOCallback.awk"
		"${SPRING_AIINTERFACE_SOURCE_DIR}/SSkirmishAICallback.h")

	# this will regenerate the sources whenever the DEPENDS changes
	ADD_CUSTOM_COMMAND(
		DEPENDS "${SPRING_AIINTERFACE_SOURCE_DIR}/SSkirmishAICallback.h"
		OUTPUT "${CPPWRAPPER_GENERATED_SRC_DIR}/*.cpp"
		COMMAND ${CPPWRAPPER_GENERATED_COMMAND}
		WORKING_DIRECTORY "${CPPWRAPPER_AWK_SCRIPTS_DIR}"
		COMMENT "  Generating C++ AI Wrapper Callback source files" VERBATIM)
	ADD_CUSTOM_TARGET(generate_cppaifiles DEPENDS "${CPPWRAPPER_GENERATED_SRC_DIR}/*.cpp")

	# this will generate the sources on "cmake configure", which is needed
	# for cmake to be able to list the source files
	EXECUTE_PROCESS(
		COMMAND ${CPPWRAPPER_GENERATED_COMMAND}
		WORKING_DIRECTORY "${CPPWRAPPER_AWK_SCRIPTS_DIR}")

	# build the static lib
	aux_source_directory(${CPPWRAPPER_GENERATED_SRC_DIR} cppaifiles)
	list (APPEND cppaifiles ${ai_common})
	add_library(cppaiwrapper STATIC ${cppaifiles})
	SET_SOURCE_FILES_PROPERTIES("${CPPWRAPPER_GENERATED_SRC_DIR}/*.cpp" PROPERTIES GENERATED 1)
	ADD_DEPENDENCIES(cppaiwrapper generate_cppaifiles)
ENDIF(AITYPES_NATIVE)


################################################################################
### BEGINN: MACROS_AND_FUNCTIONS
# Define macros and functions to be used in this file and by Java Skirmish AIs

# Sets a variable in global scope
function    (SetGlobal var value)
	set(${var} "${value}" CACHE INTERNAL "" FORCE)
endfunction (SetGlobal)


# Find all CMakeLists.txt files in sub-directories
macro    (GetListOfSubModules list_var)
	file(GLOB ${list_var} RELATIVE "${CMAKE_CURRENT_SOURCE_DIR}" FOLLOW_SYMLINKS "${CMAKE_CURRENT_SOURCE_DIR}/*/CMakeLists.txt")

	# Strip away the "/CMakeLists.txt" parts, so we end up with just a list of dirs,
	# for example: AAI;RAI;KAIK
	string(REPLACE "//CMakeLists.txt" "" ${list_var} "${${list_var}}")
endmacro (GetListOfSubModules list_var)


# Gets the version from a text file.
# (actually just reads the text file content into a variable)
macro    (GetVersionFromFile vers_var vers_file)
	if    (EXISTS ${vers_file})
		file(STRINGS "${vers_file}" ${vers_var} LIMIT_COUNT 1)
	else  (EXISTS ${vers_file})
		set(${vers_var} "UNKNOWN_VERSION")
	endif (EXISTS ${vers_file})
endmacro (GetVersionFromFile vers_var vers_file)


# Returns the name of the dir or file specified by a path.
# example: "/A/B/C" -> "C"
macro    (GetLastPathPart part_var dir)
	string(REGEX REPLACE ".*[\\/]" "" ${part_var} ${dir})
endmacro (GetLastPathPart part_var dir)


# Create an absolute directory from a base- and a relative-dir
function    (MakeAbsolute absDir_var baseDir relDir)
	set(_absDir "${baseDir}")
	if    (NOT "${relDir}" STREQUAL "")
		set(_absDir "${_absDir}/${relDir}")
	endif (NOT "${relDir}" STREQUAL "")
	set(${absDir_var} ${_absDir} PARENT_SCOPE)
endfunction (MakeAbsolute)


# Recursively lists all native source files in a given directory,
# relative to _relDir, or absolut, if _relDir == "".
macro    (GetNativeSourcesRecursive _var _dir _relDir)
	set(NATIVE_SOURCE_EXTENSIONS ".c;.cpp;.c++;.cxx")
	foreach    (_ext ${NATIVE_SOURCE_EXTENSIONS})
		# Recursively get sources for source extension _ext
		if    ("${_relDir}" STREQUAL "")
			file(GLOB_RECURSE _sources FOLLOW_SYMLINKS "${_dir}/*${_ext}")
		else  ("${_relDir}" STREQUAL "")
			file(GLOB_RECURSE _sources RELATIVE "${_relDir}" FOLLOW_SYMLINKS "${_dir}/*${_ext}")
		endif ("${_relDir}" STREQUAL "")
		# Concatenate to previous results
		if    ("${_sources}" STREQUAL "" OR "${${_var}}" STREQUAL "")
			set(${_var} "${${_var}}${_sources}")
		else  ("${_sources}" STREQUAL "" OR "${${_var}}" STREQUAL "")
			set(${_var} "${${_var}};${_sources}")
		endif ("${_sources}" STREQUAL "" OR "${${_var}}" STREQUAL "")
	endforeach (_ext)
endmacro (GetNativeSourcesRecursive _var _dir _relDir)

### END: MACROS_AND_FUNCTIONS
################################################################################


Add_Subdirectory(Wrappers)
Add_Subdirectory(Interfaces)
Add_Subdirectory(Skirmish)<|MERGE_RESOLUTION|>--- conflicted
+++ resolved
@@ -40,94 +40,11 @@
 endif (WIN32)
 
 
-if ("${AITYPES}" STREQUAL "ALL" OR "${AITYPES}" STREQUAL "NATIVE")
-	set(AITYPES_NATIVE "TRUE")
-endif ("${AITYPES}" STREQUAL "ALL" OR "${AITYPES}" STREQUAL "NATIVE")
-if ("${AITYPES}" STREQUAL "ALL" OR "${AITYPES}" STREQUAL "JAVA")
-	set(AITYPES_JAVA "TRUE")
-endif ("${AITYPES}" STREQUAL "ALL" OR "${AITYPES}" STREQUAL "JAVA")
-
-<<<<<<< HEAD
-IF (CMAKE_HOST_WIN32)
-	set(AWK_COMMAND "${MINGWLIBS}/bin/awk.exe")
-ELSE (CMAKE_HOST_WIN32)
-	set(AWK_COMMAND "awk")
-ENDIF(CMAKE_HOST_WIN32)
-
-
 # Assemble common additional native AI sources
 list(APPEND ai_common_SRC ${rts}/Game/GameVersion)
 
-# Assemble the CUtils sources
-aux_source_directory(${CMAKE_SOURCE_DIR}/AI/Wrappers/CUtils CUtils_SRC)
-=======
 # Assemble the creg sources
 aux_source_directory("${rts}/System/creg" creg_SRC)
->>>>>>> 96c0310b
-
-
-IF (AITYPES_NATIVE)
-	# Assemble the Legacy C++ AI sources
-	aux_source_directory("Wrappers/LegacyCpp"          legacyCppAiSrcFiles)
-	list(APPEND legacyCppAiSrcFiles ${ai_common_SRC})
-	list(APPEND legacyCppAiSrcFiles ${rts}/System/float3)
-	list(APPEND legacyCppAiSrcFiles ${rts}/Sim/Misc/DamageArray)
-
-	# Assemble the creg sources
-	aux_source_directory("${rts}/System/creg"          creg)
-
-	# Compile the Legacy C++ AI wrapper static library
-	add_library(legacycpp      STATIC ${legacyCppAiSrcFiles})
-
-	# Compile the Legacy C++ AI wrapper static library with creg support
-	add_library(legacycpp-creg STATIC ${legacyCppAiSrcFiles} ${creg})
-	set_target_properties(legacycpp-creg PROPERTIES COMPILE_FLAGS "-DUSING_CREG")
-
-
-	# Build static library for (new) C++ AIs
-	set(CPPWRAPPER_SOURCE_DIR "${CMAKE_CURRENT_SOURCE_DIR}/Wrappers/Cpp")
-	set(CPPWRAPPER_AWK_SCRIPTS_DIR "${CPPWRAPPER_SOURCE_DIR}/bin")
-	set(AWK_COMMON_SCRIPTS_DIR "${CMAKE_SOURCE_DIR}/AI/Wrappers/CUtils/bin")
-	set(CPPWRAPPER_BUILD_DIR "${CMAKE_CURRENT_BINARY_DIR}/Wrappers/Cpp")
-	set(CPPWRAPPER_GENERATED_SRC_DIR "${CPPWRAPPER_BUILD_DIR}/generated-src")
-	set(SPRING_SOURCE_DIR "${PROJECT_SOURCE_DIR}")
-	set(SPRING_AIINTERFACE_SOURCE_DIR "${SPRING_SOURCE_DIR}/rts/ExternalAI/Interface")
-
-	file(MAKE_DIRECTORY "${CPPWRAPPER_GENERATED_SRC_DIR}")
-
-	# generate the source files
-	SET(CPPWRAPPER_GENERATED_COMMAND
-		"${AWK_COMMAND}"
-		"-v" "SPRING_SOURCE_DIR=${SPRING_SOURCE_DIR}"
-		"-v" "GENERATED_SOURCE_DIR=${CPPWRAPPER_GENERATED_SRC_DIR}"
-		"-f" "${CPPWRAPPER_AWK_SCRIPTS_DIR}/wrappCallback.awk"
-		"-f" "${AWK_COMMON_SCRIPTS_DIR}/common.awk"
-		"-f" "${AWK_COMMON_SCRIPTS_DIR}/commonDoc.awk"
-		"-f" "${AWK_COMMON_SCRIPTS_DIR}/commonOOCallback.awk"
-		"${SPRING_AIINTERFACE_SOURCE_DIR}/SSkirmishAICallback.h")
-
-	# this will regenerate the sources whenever the DEPENDS changes
-	ADD_CUSTOM_COMMAND(
-		DEPENDS "${SPRING_AIINTERFACE_SOURCE_DIR}/SSkirmishAICallback.h"
-		OUTPUT "${CPPWRAPPER_GENERATED_SRC_DIR}/*.cpp"
-		COMMAND ${CPPWRAPPER_GENERATED_COMMAND}
-		WORKING_DIRECTORY "${CPPWRAPPER_AWK_SCRIPTS_DIR}"
-		COMMENT "  Generating C++ AI Wrapper Callback source files" VERBATIM)
-	ADD_CUSTOM_TARGET(generate_cppaifiles DEPENDS "${CPPWRAPPER_GENERATED_SRC_DIR}/*.cpp")
-
-	# this will generate the sources on "cmake configure", which is needed
-	# for cmake to be able to list the source files
-	EXECUTE_PROCESS(
-		COMMAND ${CPPWRAPPER_GENERATED_COMMAND}
-		WORKING_DIRECTORY "${CPPWRAPPER_AWK_SCRIPTS_DIR}")
-
-	# build the static lib
-	aux_source_directory(${CPPWRAPPER_GENERATED_SRC_DIR} cppaifiles)
-	list (APPEND cppaifiles ${ai_common})
-	add_library(cppaiwrapper STATIC ${cppaifiles})
-	SET_SOURCE_FILES_PROPERTIES("${CPPWRAPPER_GENERATED_SRC_DIR}/*.cpp" PROPERTIES GENERATED 1)
-	ADD_DEPENDENCIES(cppaiwrapper generate_cppaifiles)
-ENDIF(AITYPES_NATIVE)
 
 
 ################################################################################
