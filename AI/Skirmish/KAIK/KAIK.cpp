#ifdef LUA_LIB_EXT
#include <lua5.1/lua.hpp>
#else
#include "lib/lua/include/lua.h"
#include "lib/lua/include/lualib.h"
#include "lib/lua/include/lauxlib.h"
#endif

#include "KAIK.h"
#include "IncGlobalAI.h"

CR_BIND(CKAIK, );
CR_REG_METADATA(CKAIK, (
	CR_MEMBER(ai),
	CR_SERIALIZER(Serialize),
	CR_POSTLOAD(PostLoad)
));

CREX_REG_STATE_COLLECTOR(KAIK, CKAIK);
// #define CREX_REG_STATE_COLLECTOR(Name, RootClass)
//    static RootClass* Name ## State;
CKAIK* KAIKStateExt = KAIKState;



// called instead of InitAI() on load if IsLoadSupported() returns 1
void CKAIK::Load(IGlobalAICallback* callback, std::istream* ifs) { CREX_SC_LOAD(KAIK, ifs); }
void CKAIK::Save(std::ostream* ofs) { CREX_SC_SAVE(KAIK, ofs); }

void CKAIK::PostLoad(void) {
	assert((ai != NULL) && ai->Initialized());
}

void CKAIK::Serialize(creg::ISerializer* s) {
	if (ai->Initialized()) {
		for (int i = 0; i < MAX_UNITS; i++) {
			if (ai->ccb->GetUnitDef(i) != NULL) {
				// do not save non-existing units
				s->SerializeObjectInstance(ai->MyUnits[i], ai->MyUnits[i]->GetClass());

				if (!s->IsWriting()) {
					ai->MyUnits[i]->myid = i;
				}
			} else if (!s->IsWriting()) {
				ai->MyUnits[i]->myid = i;
				ai->MyUnits[i]->groupID = -1;
			}
		}

		s->SerializeObjectInstance(ai, ai->GetClass());
	}
}

void CKAIK::InitAI(IGlobalAICallback* callback, int team) {
	ai = new AIClasses(callback); ai->Init();

	std::string verMsg =
<<<<<<< HEAD
		std::string(AI_VERSION) + " initialized successfully!";
=======
		std::string(AI_VERSION(team)) + (ai->Initialized()? " initialized successfully!": " failed to initialize");
>>>>>>> b4aa80a4
	std::string logMsg =
		ai->Initialized()? ("logging events to " + ai->logger->GetLogName()): "not logging events";

	ai->cb->SendTextMsg(verMsg.c_str(), 0);
	ai->cb->SendTextMsg(logMsg.c_str(), 0);
	ai->cb->SendTextMsg(AI_CREDITS, 0);
}

void CKAIK::ReleaseAI() {
	delete ai; ai = NULL;
}

void CKAIK::UnitCreated(int unitID, int builderID) {
	if (ai->Initialized()) {
		ai->uh->UnitCreated(unitID);
		ai->econTracker->UnitCreated(unitID);
	}
}

void CKAIK::UnitFinished(int unit) {
	if (ai->Initialized()) {
		ai->econTracker->UnitFinished(unit);

		const int      frame = ai->cb->GetCurrentFrame();
		const UnitDef* udef  = ai->cb->GetUnitDef(unit);

		if (udef != NULL) {
			// let attackhandler handle cat_g_attack units
			if (GCAT(unit) == CAT_G_ATTACK) {
				ai->ah->AddUnit(unit);
			} else {
				ai->uh->IdleUnitAdd(unit, frame);
			}

			ai->uh->BuildTaskRemove(unit);
		}
	}
}

void CKAIK::UnitDestroyed(int unit, int attacker) {
	if (ai->Initialized()) {
		attacker = attacker;
		ai->econTracker->UnitDestroyed(unit);

		if (GUG(unit) != -1) {
			ai->ah->UnitDestroyed(unit);
		}

		ai->uh->UnitDestroyed(unit);
	}
}

void CKAIK::UnitIdle(int unit) {
	if (ai->Initialized()) {
		if (ai->uh->lastCapturedUnitFrame == ai->cb->GetCurrentFrame()) {
			if (unit == ai->uh->lastCapturedUnitID) {
				// KLOOTNOTE: for some reason this also gets called when one
				// of our units is captured (in the same frame as, but after
				// HandleEvent(AI_EVENT_UNITCAPTURED)), *before* the unit has
				// actually changed teams (ie. for any unit that is no longer
				// on our team but still registers as such)
				ai->uh->lastCapturedUnitFrame = -1;
				ai->uh->lastCapturedUnitID = -1;
				return;
			}
		}

		// AttackHandler handles cat_g_attack units
		if (GCAT(unit) == CAT_G_ATTACK && ai->MyUnits[unit]->groupID != -1) {
			// attackHandler->UnitIdle(unit);
		} else {
			ai->uh->IdleUnitAdd(unit, ai->cb->GetCurrentFrame());
		}
	}
}

void CKAIK::UnitDamaged(int damaged, int attacker, float damage, float3 dir) {
	if (ai->Initialized()) {
		attacker = attacker;
		dir = dir;
		ai->econTracker->UnitDamaged(damaged, damage);
	}
}

void CKAIK::UnitMoveFailed(int unit) {
	if (ai->Initialized()) {
		unit = unit;
	}
}



void CKAIK::EnemyEnterLOS(int enemy) {
	if (ai->Initialized()) {
		enemy = enemy;
	}
}

void CKAIK::EnemyLeaveLOS(int enemy) {
	if (ai->Initialized()) {
		enemy = enemy;
	}
}

void CKAIK::EnemyEnterRadar(int enemy) {
	if (ai->Initialized()) {
		enemy = enemy;
	}
}

void CKAIK::EnemyLeaveRadar(int enemy) {
	if (ai->Initialized()) {
		enemy = enemy;
	}
}

void CKAIK::EnemyDestroyed(int enemy, int attacker) {
	if (ai->Initialized()) {
		ai->dgunConHandler->NotifyEnemyDestroyed(enemy, attacker);
	}
}

void CKAIK::EnemyDamaged(int damaged, int attacker, float damage, float3 dir) {
	if (ai->Initialized()) {
		damaged = damaged;
		attacker = attacker;
		damage = damage;
		dir = dir;
	}
}



void CKAIK::GotChatMsg(const char* msg, int player) {
	if (ai->Initialized()) {
		msg = msg;
		player = player;
	}
}


int CKAIK::HandleEvent(int msg, const void* data) {
	if (ai->Initialized()) {
		switch (msg) {
			case AI_EVENT_UNITGIVEN: {
				const ChangeTeamEvent* cte = (const ChangeTeamEvent*) data;

				if ((cte->newteam) == (ai->cb->GetMyTeam())) {
					// got a unit
					UnitCreated(cte->unit, -1);
					UnitFinished(cte->unit);
					ai->uh->IdleUnitAdd(cte->unit, ai->cb->GetCurrentFrame());
				}
			} break;
			case AI_EVENT_UNITCAPTURED: {
				const ChangeTeamEvent* cte = (const ChangeTeamEvent*) data;

				if ((cte->oldteam) == (ai->cb->GetMyTeam())) {
					// lost a unit
					UnitDestroyed(cte->unit, 0);

					// FIXME: multiple units captured during same frame?
					ai->uh->lastCapturedUnitFrame = ai->cb->GetCurrentFrame();
					ai->uh->lastCapturedUnitID = cte->unit;
				}
			} break;
		}
	}

	return 0;
}




void CKAIK::Update() {
	if (ai->Initialized()) {
		const int frame = ai->cb->GetCurrentFrame();

		// call economy tracker update routine
		ai->econTracker->frameUpdate(frame);
		ai->dgunConHandler->Update(frame);

		if ((frame - ai->InitFrame()) == 1) {
			// init defense matrix
			ai->dm->Init();
		}

		if ((frame - ai->InitFrame()) > 60) {
			// call buildup manager and unit handler (idle) update routine
			ai->bu->Update(frame);
			ai->uh->IdleUnitUpdate(frame);
		}

		// call attack handler and unit handler (metal maker) update routines
		ai->ah->Update(frame);
		ai->uh->MMakerUpdate(frame);
		ai->ct->Update(frame);
	}
}<|MERGE_RESOLUTION|>--- conflicted
+++ resolved
@@ -55,11 +55,7 @@
 	ai = new AIClasses(callback); ai->Init();
 
 	std::string verMsg =
-<<<<<<< HEAD
-		std::string(AI_VERSION) + " initialized successfully!";
-=======
-		std::string(AI_VERSION(team)) + (ai->Initialized()? " initialized successfully!": " failed to initialize");
->>>>>>> b4aa80a4
+		std::string(AI_VERSION) + (ai->Initialized()? " initialized successfully!": " failed to initialize");
 	std::string logMsg =
 		ai->Initialized()? ("logging events to " + ai->logger->GetLogName()): "not logging events";
 
